--- conflicted
+++ resolved
@@ -76,17 +76,10 @@
 
       - name: Check Test Data
         working-directory: ${{ matrix.contract.workdir }}
-<<<<<<< HEAD
-        if: env.GIT_DIFF && ${{ matrix.contract.output != null }}
-        run: >
-          diff ${{ matrix.contract.output }} ${{ matrix.contract.build }}
-
-=======
         if: env.GIT_DIFF
         run: >
           diff ${{ matrix.contract.output }} ${{ matrix.contract.build }}
   
->>>>>>> 62067092
 
   lints:
     name: Cosmwasm Lints
@@ -98,15 +91,12 @@
     steps:
       - name: Checkout sources
         uses: actions/checkout@v3
-<<<<<<< HEAD
-=======
       - uses: technote-space/get-diff-action@v6.0.1
         with:
           PATTERNS: |
             **/**.rs
             **/**Cargo.toml
             **/**Cargo.lock
->>>>>>> 62067092
       - name: Install toolchain
         uses: dtolnay/rust-toolchain@1.65.0
         with:
