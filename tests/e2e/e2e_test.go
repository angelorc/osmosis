//go:build e2e
// +build e2e

package e2e

import (
	"encoding/json"
	"fmt"
	paramsutils "github.com/cosmos/cosmos-sdk/x/params/client/utils"
	ibcratelimittypes "github.com/osmosis-labs/osmosis/v11/x/ibc-rate-limit/types"
	"os"
	"path/filepath"
	"strconv"
	"time"

	sdk "github.com/cosmos/cosmos-sdk/types"
	coretypes "github.com/tendermint/tendermint/rpc/core/types"

	appparams "github.com/osmosis-labs/osmosis/v12/app/params"
	"github.com/osmosis-labs/osmosis/v12/tests/e2e/configurer/config"
	"github.com/osmosis-labs/osmosis/v12/tests/e2e/initialization"
)

// Test01IBCTokenTransfer tests that IBC token transfers work as expected.
// This test must precede Test02CreatePoolPostUpgrade. That's why it is prefixed with "01"
// to ensure correct ordering. See Test02CreatePoolPostUpgrade for more details.
func (s *IntegrationTestSuite) Test01IBCTokenTransfer() {
	if s.skipIBC {
		s.T().Skip("Skipping IBC tests")
	}
	chainA := s.configurer.GetChainConfig(0)
	chainB := s.configurer.GetChainConfig(1)
	chainA.SendIBC(chainB, chainB.NodeConfigs[0].PublicAddress, initialization.OsmoToken)
	chainB.SendIBC(chainA, chainA.NodeConfigs[0].PublicAddress, initialization.OsmoToken)
	chainA.SendIBC(chainB, chainB.NodeConfigs[0].PublicAddress, initialization.StakeToken)
	chainB.SendIBC(chainA, chainA.NodeConfigs[0].PublicAddress, initialization.StakeToken)
}

<<<<<<< HEAD
func (s *IntegrationTestSuite) TestIBCTokenTransferRateLimiting() {

	if s.skipIBC {
		s.T().Skip("Skipping IBC tests")
	}
	chainA := s.configurer.GetChainConfig(0)
	chainB := s.configurer.GetChainConfig(1)

	node, err := chainA.GetDefaultNode()
	s.NoError(err)

	supply, err := node.QueryTotalSupply()
	s.NoError(err)
	osmoSupply := supply.AmountOf("uosmo")

	//balance, err := node.QueryBalances(chainA.NodeConfigs[1].PublicAddress)
	//s.NoError(err)

	f, err := osmoSupply.ToDec().Float64()
	s.NoError(err)

	over := f * 0.02

	// Sending >1%
	chainA.SendIBC(chainB, chainB.NodeConfigs[0].PublicAddress, sdk.NewInt64Coin(initialization.OsmoDenom, int64(over)))

	node.StoreWasmCode("rate_limiter.wasm", initialization.ValidatorWalletName)
	chainA.LatestCodeId += 1
	node.InstantiateWasmContract(
		strconv.Itoa(chainA.LatestCodeId),
		fmt.Sprintf(`{"gov_module": "%s", "ibc_module": "%s", "paths": [{"channel_id": "channel-0", "denom": "%s", "quotas": [{"name":"testQuota", "duration": 86400, "send_recv": [1, 1]}] } ] }`, node.PublicAddress, node.PublicAddress, initialization.OsmoToken.Denom),
		initialization.ValidatorWalletName)

	// Using code_id 1 because this is the only contract right now. This may need to change if more contracts are added
	contracts, err := node.QueryContractsFromId(chainA.LatestCodeId)
	s.NoError(err)
	s.Require().Len(contracts, 1, "Wrong number of contracts for the rate limiter")

	proposal := paramsutils.ParamChangeProposalJSON{
		Title:       "Param Change",
		Description: "Changing the rate limit contract param",
		Changes: paramsutils.ParamChangesJSON{
			paramsutils.ParamChangeJSON{
				Subspace: ibcratelimittypes.ModuleName,
				Key:      "contract",
				Value:    []byte(fmt.Sprintf(`{"contract_address": "%s"}`, contracts[0])),
			},
		},
		Deposit: "625000000uosmo",
	}
	proposalJson, err := json.Marshal(proposal)
	s.NoError(err)

	node.SubmitParamChangeProposal(string(proposalJson), initialization.ValidatorWalletName)
	chainA.LatestProposalNumber += 1

	for _, n := range chainA.NodeConfigs {
		n.VoteYesProposal(initialization.ValidatorWalletName, chainA.LatestProposalNumber)
	}

	// The value is returned as a string, so we have to unmarshal twice
	type Params struct {
		Key      string `json:"key"`
		Subspace string `json:"subspace"`
		Value    string `json:"value"`
	}

	type Value struct {
		ContractAddress string `json:"contract_address"`
	}

	s.Eventually(
		func() bool {
			var params Params
			node.QueryParams(ibcratelimittypes.ModuleName, "contract", &params)
			var val Value
			err := json.Unmarshal([]byte(params.Value), &val)
			if err != nil {
				return false
			}
			return val.ContractAddress != ""
		},
		1*time.Minute,
		10*time.Millisecond,
		"Osmosis node failed to retrieve params",
	)

	// Sending <1%. Should work
	chainA.SendIBC(chainB, chainB.NodeConfigs[0].PublicAddress, sdk.NewInt64Coin(initialization.OsmoDenom, 1))
	// Sending >1%. Should fail
	node.FailIBCTransfer(initialization.ValidatorWalletName, chainB.NodeConfigs[0].PublicAddress, fmt.Sprintf("%duosmo", int(over)))

	// Removing the rate limit so it doesn't affect other tests
	node.WasmExecute(contracts[0], `{"remove_path": {"channel_id": "channel-0", "denom": "uosmo"}}`, initialization.ValidatorWalletName)

}

func (s *IntegrationTestSuite) TestSuperfluidVoting() {
	if s.skipUpgrade {
		// TODO: https://github.com/osmosis-labs/osmosis/issues/1843
		s.T().Skip("Superfluid tests are broken when upgrade is skipped. To be fixed in #1843")
=======
// Test02CreatePoolPostUpgrade tests that a pool can be created.
// It attempts to create a pool with both native and IBC denoms.
// As a result, it must run after Test01IBCTokenTransfer.
// This is the reason for prefixing the name with 02 to ensure
// correct order.
func (s *IntegrationTestSuite) Test02CreatePool() {
	chainA := s.configurer.GetChainConfig(0)
	chainANode, err := chainA.GetDefaultNode()
	s.NoError(err)

	chainANode.CreatePool("nativeDenomPool.json", initialization.ValidatorWalletName)

	if s.skipIBC {
		s.T().Log("skipping creating pool with IBC denoms because IBC tests are disabled")
		return
>>>>>>> 5380f62c
	}

	chainANode.CreatePool("ibcDenomPool.json", initialization.ValidatorWalletName)
}

// Test03SuperfluidVoting tests that superfluid voting is functioning as expected.
// It does so by doing the following:
//- creating a pool
// - attempting to submit a proposal to enable superfluid voting in that pool
// - voting yes on the proposal from the validator wallet
// - voting no on the proposal from the delegator wallet
// - ensuring that delegator's wallet overwrites the validator's vote
func (s *IntegrationTestSuite) TestSuperfluidVoting() {
	chainA := s.configurer.GetChainConfig(0)
	chainANode, err := chainA.GetDefaultNode()
	s.NoError(err)

	poolId := chainANode.CreatePool("nativeDenomPool.json", chainA.NodeConfigs[0].PublicAddress)

	// enable superfluid assets
	chainA.EnableSuperfluidAsset(fmt.Sprintf("gamm/pool/%d", poolId))

	// setup wallets and send gamm tokens to these wallets (both chains)
	superfluildVotingWallet := chainANode.CreateWallet("Test03SuperfluidVoting")
	chainANode.BankSend(fmt.Sprintf("10000000000000000000gamm/pool/%d", poolId), chainA.NodeConfigs[0].PublicAddress, superfluildVotingWallet)
	chainANode.LockTokens(fmt.Sprintf("%v%s", sdk.NewInt(1000000000000000000), fmt.Sprintf("gamm/pool/%d", poolId)), "240s", superfluildVotingWallet)
	chainA.LatestLockNumber += 1
	chainANode.SuperfluidDelegate(chainA.LatestLockNumber, chainA.NodeConfigs[1].OperatorAddress, superfluildVotingWallet)

	// create a text prop, deposit and vote yes
	chainANode.SubmitTextProposal("superfluid vote overwrite test", sdk.NewCoin(appparams.BaseCoinUnit, sdk.NewInt(config.InitialMinDeposit)), false)
	chainA.LatestProposalNumber += 1
	chainANode.DepositProposal(chainA.LatestProposalNumber, false)
	for _, node := range chainA.NodeConfigs {
		node.VoteYesProposal(initialization.ValidatorWalletName, chainA.LatestProposalNumber)
	}

	// set delegator vote to no
	chainANode.VoteNoProposal(superfluildVotingWallet, chainA.LatestProposalNumber)

	s.Eventually(
		func() bool {
			noTotal, yesTotal, noWithVetoTotal, abstainTotal, err := chainANode.QueryPropTally(chainA.LatestProposalNumber)
			if err != nil {
				return false
			}
			if abstainTotal.Int64()+noTotal.Int64()+noWithVetoTotal.Int64()+yesTotal.Int64() <= 0 {
				return false
			}
			return true
		},
		1*time.Minute,
		10*time.Millisecond,
		"Osmosis node failed to retrieve prop tally",
	)
	noTotal, _, _, _, _ := chainANode.QueryPropTally(chainA.LatestProposalNumber)
	noTotalFinal, err := strconv.Atoi(noTotal.String())
	s.NoError(err)

	s.Eventually(
		func() bool {
			intAccountBalance, err := chainANode.QueryIntermediaryAccount(fmt.Sprintf("gamm/pool/%d", poolId), chainA.NodeConfigs[1].OperatorAddress)
			s.Require().NoError(err)
			if err != nil {
				return false
			}
			if noTotalFinal != intAccountBalance {
				fmt.Printf("noTotalFinal %v does not match intAccountBalance %v", noTotalFinal, intAccountBalance)
				return false
			}
			return true
		},
		1*time.Minute,
		10*time.Millisecond,
		"superfluid delegation vote overwrite not working as expected",
	)
}

// TestAddToExistingLockPostUpgrade ensures addToExistingLock works for locks created preupgrade.
func (s *IntegrationTestSuite) TestAddToExistingLockPostUpgrade() {
	if s.skipUpgrade {
		s.T().Skip("Skipping AddToExistingLockPostUpgrade test")
	}
	chainA := s.configurer.GetChainConfig(0)
	chainANode, err := chainA.GetDefaultNode()
	s.NoError(err)
	// ensure we can add to existing locks and superfluid locks that existed pre upgrade on chainA
	// we use the hardcoded gamm/pool/1 and these specific wallet names to match what was created pre upgrade
	lockupWalletAddr, lockupWalletSuperfluidAddr := chainANode.GetWallet("lockup-wallet"), chainANode.GetWallet("lockup-wallet-superfluid")
	chainANode.AddToExistingLock(sdk.NewInt(1000000000000000000), "gamm/pool/1", "240s", lockupWalletAddr)
	chainANode.AddToExistingLock(sdk.NewInt(1000000000000000000), "gamm/pool/1", "240s", lockupWalletSuperfluidAddr)
}

// TestAddToExistingLock tests lockups to both regular and superfluid locks.
func (s *IntegrationTestSuite) TestAddToExistingLock() {
	chainA := s.configurer.GetChainConfig(0)
	chainANode, err := chainA.GetDefaultNode()
	s.NoError(err)
	// ensure we can add to new locks and superfluid locks
	// create pool and enable superfluid assets
	poolId := chainANode.CreatePool("nativeDenomPool.json", chainA.NodeConfigs[0].PublicAddress)
	chainA.EnableSuperfluidAsset(fmt.Sprintf("gamm/pool/%d", poolId))

	// setup wallets and send gamm tokens to these wallets on chainA
	lockupWalletAddr, lockupWalletSuperfluidAddr := chainANode.CreateWallet("TestAddToExistingLock"), chainANode.CreateWallet("TestAddToExistingLockSuperfluid")
	chainANode.BankSend(fmt.Sprintf("10000000000000000000gamm/pool/%d", poolId), chainA.NodeConfigs[0].PublicAddress, lockupWalletAddr)
	chainANode.BankSend(fmt.Sprintf("10000000000000000000gamm/pool/%d", poolId), chainA.NodeConfigs[0].PublicAddress, lockupWalletSuperfluidAddr)

	// ensure we can add to new locks and superfluid locks on chainA
	chainA.LockAndAddToExistingLock(sdk.NewInt(1000000000000000000), fmt.Sprintf("gamm/pool/%d", poolId), lockupWalletAddr, lockupWalletSuperfluidAddr)
}

func (s *IntegrationTestSuite) TestStateSync() {
	if s.skipStateSync {
		s.T().Skip()
	}

	chainA := s.configurer.GetChainConfig(0)
	runningNode, err := chainA.GetDefaultNode()
	s.Require().NoError(err)

	persistentPeers := chainA.GetPersistentPeers()

	stateSyncHostPort := fmt.Sprintf("%s:26657", runningNode.Name)
	stateSyncRPCServers := []string{stateSyncHostPort, stateSyncHostPort}

	// get trust height and trust hash.
	trustHeight, err := runningNode.QueryCurrentHeight()
	s.Require().NoError(err)

	trustHash, err := runningNode.QueryHashFromBlock(trustHeight)
	s.Require().NoError(err)

	stateSynchingNodeConfig := &initialization.NodeConfig{
		Name:               "state-sync",
		Pruning:            "default",
		PruningKeepRecent:  "0",
		PruningInterval:    "0",
		SnapshotInterval:   1500,
		SnapshotKeepRecent: 2,
	}

	tempDir, err := os.MkdirTemp("", "osmosis-e2e-statesync-")
	s.Require().NoError(err)

	// configure genesis and config files for the state-synchin node.
	nodeInit, err := initialization.InitSingleNode(
		chainA.Id,
		tempDir,
		filepath.Join(runningNode.ConfigDir, "config", "genesis.json"),
		stateSynchingNodeConfig,
		time.Duration(chainA.VotingPeriod),
		//time.Duration(chainA.ExpeditedVotingPeriod),
		trustHeight,
		trustHash,
		stateSyncRPCServers,
		persistentPeers,
	)
	s.Require().NoError(err)

	stateSynchingNode := chainA.CreateNode(nodeInit)

	// ensure that the running node has snapshots at a height > trustHeight.
	hasSnapshotsAvailable := func(syncInfo coretypes.SyncInfo) bool {
		snapshotHeight := runningNode.SnapshotInterval
		if uint64(syncInfo.LatestBlockHeight) < snapshotHeight {
			s.T().Logf("snapshot height is not reached yet, current (%d), need (%d)", syncInfo.LatestBlockHeight, snapshotHeight)
			return false
		}

		snapshots, err := runningNode.QueryListSnapshots()
		s.Require().NoError(err)

		for _, snapshot := range snapshots {
			if snapshot.Height > uint64(trustHeight) {
				s.T().Log("found state sync snapshot after trust height")
				return true
			}
		}
		s.T().Log("state sync snashot after trust height is not found")
		return false
	}
	runningNode.WaitUntil(hasSnapshotsAvailable)

	// start the state synchin node.
	err = stateSynchingNode.Run()
	s.NoError(err)

	// ensure that the state synching node cathes up to the running node.
	s.Require().Eventually(func() bool {
		stateSyncNodeHeight, err := stateSynchingNode.QueryCurrentHeight()
		s.NoError(err)

		runningNodeHeight, err := runningNode.QueryCurrentHeight()
		s.NoError(err)

		return stateSyncNodeHeight == runningNodeHeight
	},
		3*time.Minute,
		500*time.Millisecond,
	)

	// stop the state synching node.
	err = chainA.RemoveNode(stateSynchingNode.Name)
	s.NoError(err)
}

func (s *IntegrationTestSuite) TestExpeditedProposals() {
	if !s.skipUpgrade {
		s.T().Skip("this can be re-enabled post v12")
	}

	chainA := s.configurer.GetChainConfig(0)
	chainANode, err := chainA.GetDefaultNode()
	s.NoError(err)

	chainANode.SubmitTextProposal("expedited text proposal", sdk.NewCoin(appparams.BaseCoinUnit, sdk.NewInt(config.InitialMinExpeditedDeposit)), true)
	chainA.LatestProposalNumber += 1
	chainANode.DepositProposal(chainA.LatestProposalNumber, true)
	totalTimeChan := make(chan time.Duration, 1)
	go chainANode.QueryPropStatusTimed(chainA.LatestProposalNumber, "PROPOSAL_STATUS_PASSED", totalTimeChan)
	for _, node := range chainA.NodeConfigs {
		node.VoteYesProposal(initialization.ValidatorWalletName, chainA.LatestProposalNumber)
	}
	// if querying proposal takes longer than timeoutPeriod, stop the goroutine and error
	var elapsed time.Duration
	timeoutPeriod := time.Duration(2 * time.Minute)
	select {
	case elapsed = <-totalTimeChan:
	case <-time.After(timeoutPeriod):
		err := fmt.Errorf("go routine took longer than %s", timeoutPeriod)
		s.Require().NoError(err)
	}

	// compare the time it took to reach pass status to expected expedited voting period
	expeditedVotingPeriodDuration := time.Duration(chainA.ExpeditedVotingPeriod * float32(time.Second))
	timeDelta := elapsed - expeditedVotingPeriodDuration
	// ensure delta is within two seconds of expected time
	s.Require().Less(timeDelta, 2*time.Second)
	s.T().Logf("expeditedVotingPeriodDuration within two seconds of expected time: %v", timeDelta)
	close(totalTimeChan)
}<|MERGE_RESOLUTION|>--- conflicted
+++ resolved
@@ -36,7 +36,33 @@
 	chainB.SendIBC(chainA, chainA.NodeConfigs[0].PublicAddress, initialization.StakeToken)
 }
 
-<<<<<<< HEAD
+// Test02CreatePoolPostUpgrade tests that a pool can be created.
+// It attempts to create a pool with both native and IBC denoms.
+// As a result, it must run after Test01IBCTokenTransfer.
+// This is the reason for prefixing the name with 02 to ensure
+// correct order.
+func (s *IntegrationTestSuite) Test02CreatePool() {
+	chainA := s.configurer.GetChainConfig(0)
+	chainANode, err := chainA.GetDefaultNode()
+	s.NoError(err)
+
+	chainANode.CreatePool("nativeDenomPool.json", initialization.ValidatorWalletName)
+
+	if s.skipIBC {
+		s.T().Log("skipping creating pool with IBC denoms because IBC tests are disabled")
+		return
+	}
+
+	chainANode.CreatePool("ibcDenomPool.json", initialization.ValidatorWalletName)
+}
+
+// Test03SuperfluidVoting tests that superfluid voting is functioning as expected.
+// It does so by doing the following:
+//- creating a pool
+// - attempting to submit a proposal to enable superfluid voting in that pool
+// - voting yes on the proposal from the validator wallet
+// - voting no on the proposal from the delegator wallet
+// - ensuring that delegator's wallet overwrites the validator's vote
 func (s *IntegrationTestSuite) TestIBCTokenTransferRateLimiting() {
 
 	if s.skipIBC {
@@ -134,39 +160,6 @@
 
 }
 
-func (s *IntegrationTestSuite) TestSuperfluidVoting() {
-	if s.skipUpgrade {
-		// TODO: https://github.com/osmosis-labs/osmosis/issues/1843
-		s.T().Skip("Superfluid tests are broken when upgrade is skipped. To be fixed in #1843")
-=======
-// Test02CreatePoolPostUpgrade tests that a pool can be created.
-// It attempts to create a pool with both native and IBC denoms.
-// As a result, it must run after Test01IBCTokenTransfer.
-// This is the reason for prefixing the name with 02 to ensure
-// correct order.
-func (s *IntegrationTestSuite) Test02CreatePool() {
-	chainA := s.configurer.GetChainConfig(0)
-	chainANode, err := chainA.GetDefaultNode()
-	s.NoError(err)
-
-	chainANode.CreatePool("nativeDenomPool.json", initialization.ValidatorWalletName)
-
-	if s.skipIBC {
-		s.T().Log("skipping creating pool with IBC denoms because IBC tests are disabled")
-		return
->>>>>>> 5380f62c
-	}
-
-	chainANode.CreatePool("ibcDenomPool.json", initialization.ValidatorWalletName)
-}
-
-// Test03SuperfluidVoting tests that superfluid voting is functioning as expected.
-// It does so by doing the following:
-//- creating a pool
-// - attempting to submit a proposal to enable superfluid voting in that pool
-// - voting yes on the proposal from the validator wallet
-// - voting no on the proposal from the delegator wallet
-// - ensuring that delegator's wallet overwrites the validator's vote
 func (s *IntegrationTestSuite) TestSuperfluidVoting() {
 	chainA := s.configurer.GetChainConfig(0)
 	chainANode, err := chainA.GetDefaultNode()
