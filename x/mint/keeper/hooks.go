--- conflicted
+++ resolved
@@ -51,12 +51,8 @@
 		mintedCoin := minter.EpochProvision(params)
 		mintedCoins := sdk.NewCoins(mintedCoin)
 
-<<<<<<< HEAD
-		err := k.bankKeeper.MintCoins(ctx, types.ModuleName, mintedCoins)
-=======
 		// We over-allocate by the developer vesting portion, and burn this later
 		err := k.mintCoins(ctx, mintedCoins)
->>>>>>> 4176b287
 		if err != nil {
 			panic(err)
 		}
