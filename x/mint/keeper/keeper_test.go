package keeper_test

import (
	"fmt"
	"testing"

	"github.com/cosmos/btcutil/bech32"
	sdk "github.com/cosmos/cosmos-sdk/types"
	authtypes "github.com/cosmos/cosmos-sdk/x/auth/types"
	distributiontypes "github.com/cosmos/cosmos-sdk/x/distribution/types"

	sdkerrors "github.com/cosmos/cosmos-sdk/types/errors"
	"github.com/stretchr/testify/suite"
	tmproto "github.com/tendermint/tendermint/proto/tendermint/types"

	"github.com/osmosis-labs/osmosis/v10/app/apptesting"
	"github.com/osmosis-labs/osmosis/v10/osmoutils"
	"github.com/osmosis-labs/osmosis/v10/x/mint/keeper"
	"github.com/osmosis-labs/osmosis/v10/x/mint/types"
	poolincentivestypes "github.com/osmosis-labs/osmosis/v10/x/pool-incentives/types"
)

type KeeperTestSuite struct {
	apptesting.KeeperTestHelper
	queryClient types.QueryClient
}

type mintHooksMock struct {
	hookCallCount int
}

func (hm *mintHooksMock) AfterDistributeMintedCoin(ctx sdk.Context, mintedCoin sdk.Coin) {
	hm.hookCallCount++
}

var _ types.MintHooks = (*mintHooksMock)(nil)

var (
	testAddressOne   = sdk.AccAddress([]byte("addr1---------------"))
	testAddressTwo   = sdk.AccAddress([]byte("addr2---------------"))
	testAddressThree = sdk.AccAddress([]byte("addr3---------------"))
	testAddressFour  = sdk.AccAddress([]byte("addr4---------------"))
)

func TestKeeperTestSuite(t *testing.T) {
	suite.Run(t, new(KeeperTestSuite))
}

func (suite *KeeperTestSuite) SetupTest() {
	suite.Setup()

	suite.queryClient = types.NewQueryClient(suite.QueryHelper)
	params := suite.App.MintKeeper.GetParams(suite.Ctx)
	params.ReductionPeriodInEpochs = 10
	suite.App.MintKeeper.SetParams(suite.Ctx, params)
}

// setupDeveloperVestingModuleAccountTest sets up test cases that utilize developer vesting
// module account logic. It reverts some default logic added by suite.Setup()
// Specifically, it removes the developer vesting module account
// from account keeper if isDeveloperModuleAccountCreated is true.
// Additionally, it initializes suite's Ctx with blockHeight
func (suite *KeeperTestSuite) setupDeveloperVestingModuleAccountTest(blockHeight int64, isDeveloperModuleAccountCreated bool) {
	suite.Setup()
	// Reset height to the desired value since test suite setup initialized
	// it to 1.
	bankKeeper := suite.App.BankKeeper
	accountKeeper := suite.App.AccountKeeper

	suite.Ctx = suite.Ctx.WithBlockHeader(tmproto.Header{Height: blockHeight})

	if !isDeveloperModuleAccountCreated {
		// Remove the developer vesting account since suite setup creates and initializes it.
		// This environment w/o the developer vesting account configured is necessary for
		// testing edge cases of multiple tests.
		developerVestingAccount := accountKeeper.GetAccount(suite.Ctx, accountKeeper.GetModuleAddress(types.DeveloperVestingModuleAcctName))
		accountKeeper.RemoveAccount(suite.Ctx, developerVestingAccount)
		bankKeeper.BurnCoins(suite.Ctx, types.ModuleName, sdk.NewCoins(sdk.NewCoin(sdk.DefaultBondDenom, sdk.NewInt(keeper.DeveloperVestingAmount))))

		// If developer module account is created, the suite.Setup() also sets the offset,
		// therefore, we should reset it to 0 to set up the environment truly w/o the module account.
		supplyOffset := bankKeeper.GetSupplyOffset(suite.Ctx, sdk.DefaultBondDenom)
		bankKeeper.AddSupplyOffset(suite.Ctx, sdk.DefaultBondDenom, supplyOffset.Mul(sdk.NewInt(-1)))
		suite.Require().Equal(sdk.ZeroInt(), bankKeeper.GetSupplyOffset(suite.Ctx, sdk.DefaultBondDenom))
	}
}

// TestGetProportions tests that mint allocations are computed as expected.
func (suite *KeeperTestSuite) TestGetProportions() {
	complexRatioDec := sdk.NewDecWithPrec(131, 3).Quo(sdk.NewDecWithPrec(273, 3))

	tests := []struct {
		name          string
		ratio         sdk.Dec
		expectedCoin  sdk.Coin
		expectedError error
		mintedCoin    sdk.Coin
	}{
		{
			name:         "0 * 0.2 = 0",
			mintedCoin:   sdk.NewCoin(sdk.DefaultBondDenom, sdk.NewInt(0)),
			ratio:        sdk.NewDecWithPrec(2, 1),
			expectedCoin: sdk.NewCoin(sdk.DefaultBondDenom, sdk.NewInt(0)),
		},
		{
			name:         "100000 * 0.2 = 20000",
			mintedCoin:   sdk.NewCoin(sdk.DefaultBondDenom, sdk.NewInt(100000)),
			ratio:        sdk.NewDecWithPrec(2, 1),
			expectedCoin: sdk.NewCoin(sdk.DefaultBondDenom, sdk.NewInt(100000).Quo(sdk.NewInt(5))),
		},
		{
			name:         "123456 * 2/3 = 82304",
			mintedCoin:   sdk.NewCoin(sdk.DefaultBondDenom, sdk.NewInt(123456)),
			ratio:        sdk.NewDecWithPrec(2, 1).Quo(sdk.NewDecWithPrec(3, 1)),
			expectedCoin: sdk.NewCoin(sdk.DefaultBondDenom, sdk.NewInt(82304)),
		},
		{
			name:       "54617981 * .131/.273 approx = 2.62",
			mintedCoin: sdk.NewCoin("uosmo", sdk.NewInt(54617981)),
			ratio:      complexRatioDec, // .131/.273
			// TODO: Should not be truncated. Remove truncation after rounding errors are addressed and resolved.
			// Ref: https://github.com/osmosis-labs/osmosis/issues/1917
			expectedCoin: sdk.NewCoin("uosmo", sdk.NewInt(54617981).ToDec().Mul(complexRatioDec).TruncateInt()),
		},
		{
			name:         "1 * 1 = 1",
			mintedCoin:   sdk.NewCoin(sdk.DefaultBondDenom, sdk.NewInt(1)),
			ratio:        sdk.NewDec(1),
			expectedCoin: sdk.NewCoin(sdk.DefaultBondDenom, sdk.NewInt(1)),
		},
		{
			name:       "1 * 1.01 - error, ratio must be <= 1",
			mintedCoin: sdk.NewCoin(sdk.DefaultBondDenom, sdk.NewInt(0)),
			ratio:      sdk.NewDecWithPrec(101, 2),

			expectedError: keeper.ErrInvalidRatio{ActualRatio: sdk.NewDecWithPrec(101, 2)},
		},
	}

	for _, tc := range tests {
		suite.Run(tc.name, func() {
			coin, err := keeper.GetProportions(tc.mintedCoin, tc.ratio)

			if tc.expectedError != nil {
				suite.Require().Equal(tc.expectedError, err)
				suite.Require().Equal(sdk.Coin{}, coin)
				return
			}

			suite.Require().NoError(err)
			suite.Require().Equal(tc.expectedCoin, coin)
		})
	}
}

func (suite *KeeperTestSuite) TestDistributeMintedCoin() {
	const (
		mintAmount = 10000
	)

	var (
		params = types.DefaultParams()
	)

	tests := []struct {
		name              string
		weightedAddresses []types.WeightedAddress
		mintCoin          sdk.Coin
	}{
		{
			name: "one dev reward address",
			weightedAddresses: []types.WeightedAddress{
				{
					Address: testAddressOne.String(),
					Weight:  sdk.NewDec(1),
				},
			},
			mintCoin: sdk.NewCoin(sdk.DefaultBondDenom, sdk.NewInt(mintAmount)),
		},
		{
			name: "multiple dev reward addresses",
			weightedAddresses: []types.WeightedAddress{
				{
					Address: testAddressThree.String(),
					Weight:  sdk.NewDecWithPrec(6, 1),
				},
				{
					Address: testAddressFour.String(),
					Weight:  sdk.NewDecWithPrec(4, 1),
				},
			},
			mintCoin: sdk.NewCoin(sdk.DefaultBondDenom, sdk.NewInt(mintAmount)),
		},
		{
			name:              "nil dev reward address - dev rewards go to community pool",
			weightedAddresses: nil,
			mintCoin:          sdk.NewCoin(sdk.DefaultBondDenom, sdk.NewInt(mintAmount)),
		},
	}
	for _, tc := range tests {
		suite.Run(tc.name, func() {
			suite.Setup()

			ctx := suite.Ctx

			bankKeeper := suite.App.BankKeeper
			accountKeeper := suite.App.AccountKeeper

			mintKeeper := suite.App.MintKeeper
			// We reset the hooks with a mock to simplify the assertions
			// about the results of the call to DistributeMintedCoin.
			// The goal is to assert that AfterDistributeMintedCoin
			// is called once.
			mintKeeper.SetMintHooksUnsafe(&mintHooksMock{})

			mintAmount := tc.mintCoin.Amount.ToDec()

			// set WeightedDeveloperRewardsReceivers
			params.WeightedDeveloperRewardsReceivers = tc.weightedAddresses
			mintKeeper.SetParams(ctx, params)

			expectedCommunityPoolAmount := mintAmount.Mul((params.DistributionProportions.CommunityPool))
			expectedDevRewardsAmount := mintAmount.Mul(params.DistributionProportions.DeveloperRewards)
			expectedPoolIncentivesAmount := mintAmount.Mul(params.DistributionProportions.PoolIncentives)
			expectedStakingAmount := tc.mintCoin.Amount.ToDec().Mul(params.DistributionProportions.Staking)

			// distributions go to community pool because nil dev reward addresses.
			if tc.weightedAddresses == nil {
				expectedCommunityPoolAmount = expectedCommunityPoolAmount.Add(expectedDevRewardsAmount)
			}

			// mints coins so supply exists on chain
			err := mintKeeper.MintCoins(ctx, sdk.NewCoins(tc.mintCoin))
			suite.Require().NoError(err)

			// System under test.
			err = mintKeeper.DistributeMintedCoin(ctx, tc.mintCoin)
			suite.Require().NoError(err)

			// validate that AfterDistributeMintedCoin hook was called once.
			suite.Require().Equal(1, mintKeeper.GetMintHooksUnsafe().(*mintHooksMock).hookCallCount)

			// validate distributions to fee collector.
			feeCollectorBalanceAmount := bankKeeper.GetBalance(ctx, accountKeeper.GetModuleAddress(authtypes.FeeCollectorName), sdk.DefaultBondDenom).Amount.ToDec()
			suite.Require().Equal(
				expectedStakingAmount,
				feeCollectorBalanceAmount)

			// validate pool incentives distributions.
			actualPoolIncentivesBalance := bankKeeper.GetBalance(ctx, accountKeeper.GetModuleAddress(poolincentivestypes.ModuleName), sdk.DefaultBondDenom).Amount.ToDec()
			suite.Require().Equal(expectedPoolIncentivesAmount, actualPoolIncentivesBalance)

			// validate distributions to community pool.
			actualCommunityPoolBalanceAmount := bankKeeper.GetBalance(ctx, accountKeeper.GetModuleAddress(distributiontypes.ModuleName), sdk.DefaultBondDenom).Amount.ToDec()
			suite.Require().Equal(expectedCommunityPoolAmount, actualCommunityPoolBalanceAmount)

			// validate distributions to developer addresses.
			for i, weightedAddress := range tc.weightedAddresses {
				devRewardsReceiver, _ := sdk.AccAddressFromBech32(weightedAddress.GetAddress())
				suite.Require().Equal(
					expectedDevRewardsAmount.Mul(params.WeightedDeveloperRewardsReceivers[i].Weight).TruncateInt(),
					bankKeeper.GetBalance(ctx, devRewardsReceiver, sdk.DefaultBondDenom).Amount)
			}
		})
	}
}

func (suite *KeeperTestSuite) TestCreateDeveloperVestingModuleAccount() {
	testcases := map[string]struct {
		blockHeight                     int64
		amount                          sdk.Coin
		isDeveloperModuleAccountCreated bool

		expectedError error
	}{
		"valid call": {
			blockHeight: 0,
			amount:      sdk.NewCoin("stake", sdk.NewInt(keeper.DeveloperVestingAmount)),
		},
		"nil amount": {
			blockHeight:   0,
			expectedError: sdkerrors.Wrap(types.ErrAmountNilOrZero, "amount cannot be nil or zero"),
		},
		"zero amount": {
			blockHeight:   0,
			amount:        sdk.NewCoin("stake", sdk.NewInt(0)),
			expectedError: sdkerrors.Wrap(types.ErrAmountNilOrZero, "amount cannot be nil or zero"),
		},
		"module account is already created": {
			blockHeight:                     0,
			amount:                          sdk.NewCoin("stake", sdk.NewInt(keeper.DeveloperVestingAmount)),
			isDeveloperModuleAccountCreated: true,
			expectedError:                   sdkerrors.Wrapf(types.ErrModuleAccountAlreadyExist, "%s vesting module account already exist", types.DeveloperVestingModuleAcctName),
		},
	}

	for name, tc := range testcases {
		suite.Run(name, func() {
			suite.setupDeveloperVestingModuleAccountTest(tc.blockHeight, tc.isDeveloperModuleAccountCreated)
			mintKeeper := suite.App.MintKeeper

			// Test
			actualError := mintKeeper.CreateDeveloperVestingModuleAccount(suite.Ctx, tc.amount)

			if tc.expectedError != nil {
				suite.Require().Error(actualError)
				suite.Require().ErrorIs(actualError, tc.expectedError)
				return
			}
			suite.Require().NoError(actualError)
		})
	}
}

func (suite *KeeperTestSuite) TestSetInitialSupplyOffsetDuringMigration() {
	testcases := map[string]struct {
		blockHeight                     int64
		isDeveloperModuleAccountCreated bool

		expectedError error
	}{
		"valid call": {
			blockHeight:                     1,
			isDeveloperModuleAccountCreated: true,
		},
		"dev vesting module account does not exist": {
			blockHeight:   1,
			expectedError: sdkerrors.Wrapf(types.ErrModuleDoesnotExist, "%s vesting module account doesnot exist", types.DeveloperVestingModuleAcctName),
		},
	}

	for name, tc := range testcases {
		suite.Run(name, func() {
			suite.setupDeveloperVestingModuleAccountTest(tc.blockHeight, tc.isDeveloperModuleAccountCreated)
			ctx := suite.Ctx
			bankKeeper := suite.App.BankKeeper
			mintKeeper := suite.App.MintKeeper

			supplyWithOffsetBefore := bankKeeper.GetSupplyWithOffset(ctx, sdk.DefaultBondDenom)
			supplyOffsetBefore := bankKeeper.GetSupplyOffset(ctx, sdk.DefaultBondDenom)

			// Test
			actualError := mintKeeper.SetInitialSupplyOffsetDuringMigration(ctx)

			if tc.expectedError != nil {
				suite.Require().Error(actualError)
				suite.Require().ErrorIs(actualError, tc.expectedError)

				suite.Require().Equal(supplyWithOffsetBefore.Amount, bankKeeper.GetSupplyWithOffset(ctx, sdk.DefaultBondDenom).Amount)
				suite.Require().Equal(supplyOffsetBefore, bankKeeper.GetSupplyOffset(ctx, sdk.DefaultBondDenom))
				return
			}
			suite.Require().NoError(actualError)
<<<<<<< HEAD
=======

>>>>>>> bef2500f
			// The supply with offset should be equal to zero.
			suite.Require().Equal(sdk.ZeroInt(), bankKeeper.GetSupplyWithOffset(ctx, sdk.DefaultBondDenom).Amount)
			suite.Require().Equal(supplyOffsetBefore.Sub(sdk.NewInt(keeper.DeveloperVestingAmount)), bankKeeper.GetSupplyOffset(ctx, sdk.DefaultBondDenom))
		})
	}
}

// TestDistributeToModule tests that distribution from mint module to another module helper
// function is working as expected.
func (suite *KeeperTestSuite) TestDistributeToModule() {
	const (
		denomDoesNotExist         = "denomDoesNotExist"
		moduleAccountDoesNotExist = "moduleAccountDoesNotExist"
	)

	tests := map[string]struct {
		preMintCoin sdk.Coin

		recepientModule string
		mintedCoin      sdk.Coin
		proportion      sdk.Dec

		expectedError bool
		expectPanic   bool
	}{
		"pre-mint == distribute - poolincentives module - full amount - success": {
			preMintCoin: sdk.NewCoin(sdk.DefaultBondDenom, sdk.NewInt(100)),

			recepientModule: poolincentivestypes.ModuleName,
			mintedCoin:      sdk.NewCoin(sdk.DefaultBondDenom, sdk.NewInt(100)),
			proportion:      sdk.NewDec(1),
		},
		"pre-mint > distribute - developer vesting module - two thirds - success": {
			preMintCoin: sdk.NewCoin(sdk.DefaultBondDenom, sdk.NewInt(101)),

			recepientModule: poolincentivestypes.ModuleName,
			mintedCoin:      sdk.NewCoin(sdk.DefaultBondDenom, sdk.NewInt(100)),
			proportion:      sdk.NewDecWithPrec(2, 1).Quo(sdk.NewDecWithPrec(3, 1)),
		},
		"pre-mint < distribute (0) - error": {
			preMintCoin: sdk.NewCoin(sdk.DefaultBondDenom, sdk.NewInt(0)),

			recepientModule: poolincentivestypes.ModuleName,
			mintedCoin:      sdk.NewCoin(sdk.DefaultBondDenom, sdk.NewInt(100)),
			proportion:      sdk.NewDecWithPrec(2, 1).Quo(sdk.NewDecWithPrec(3, 1)),

			expectedError: true,
		},
		"denom does not exist - error": {
			preMintCoin: sdk.NewCoin(sdk.DefaultBondDenom, sdk.NewInt(100)),

			recepientModule: poolincentivestypes.ModuleName,
			mintedCoin:      sdk.NewCoin(denomDoesNotExist, sdk.NewInt(100)),
			proportion:      sdk.NewDec(1),

			expectedError: true,
		},
		"invalid module account -panic": {
			preMintCoin: sdk.NewCoin(sdk.DefaultBondDenom, sdk.NewInt(100)),

			recepientModule: moduleAccountDoesNotExist,
			mintedCoin:      sdk.NewCoin(sdk.DefaultBondDenom, sdk.NewInt(100)),
			proportion:      sdk.NewDec(1),

			expectPanic: true,
		},
		"proportion greater than 1 - error": {
			preMintCoin: sdk.NewCoin(sdk.DefaultBondDenom, sdk.NewInt(300)),

			recepientModule: poolincentivestypes.ModuleName,
			mintedCoin:      sdk.NewCoin(sdk.DefaultBondDenom, sdk.NewInt(100)),
			proportion:      sdk.NewDec(2),

			expectedError: true,
		},
	}
	for name, tc := range tests {
		suite.Run(name, func() {
			suite.Setup()
			osmoutils.ConditionalPanic(suite.T(), tc.expectPanic, func() {
				mintKeeper := suite.App.MintKeeper
				bankKeeper := suite.App.BankKeeper
				accountKeeper := suite.App.AccountKeeper
				ctx := suite.Ctx

				// Setup.
				suite.Require().NoError(mintKeeper.MintCoins(ctx, sdk.NewCoins(tc.preMintCoin)))

				// TODO: Should not be truncated. Remove truncation after rounding errors are addressed and resolved.
				// Ref: https://github.com/osmosis-labs/osmosis/issues/1917
				expectedDistributed := tc.mintedCoin.Amount.ToDec().Mul(tc.proportion).TruncateInt()
				oldMintModuleBalanceAmount := bankKeeper.GetBalance(ctx, accountKeeper.GetModuleAddress(types.ModuleName), tc.mintedCoin.Denom).Amount
				oldRecepientModuleBalanceAmount := bankKeeper.GetBalance(ctx, accountKeeper.GetModuleAddress(tc.recepientModule), tc.mintedCoin.Denom).Amount

				// Test.
				actualDistributed, err := mintKeeper.DistributeToModule(ctx, tc.recepientModule, tc.mintedCoin, tc.proportion)

				// Assertions.
				actualMintModuleBalanceAmount := bankKeeper.GetBalance(ctx, accountKeeper.GetModuleAddress(types.ModuleName), tc.mintedCoin.Denom).Amount
				actualRecepientModuleBalanceAmount := bankKeeper.GetBalance(ctx, accountKeeper.GetModuleAddress(tc.recepientModule), tc.mintedCoin.Denom).Amount

				if tc.expectedError {
					suite.Require().Error(err)
					suite.Require().Equal(actualDistributed, sdk.Int{})
					// Old balances should not change.
					suite.Require().Equal(oldMintModuleBalanceAmount.Int64(), actualMintModuleBalanceAmount.Int64())
					suite.Require().Equal(oldRecepientModuleBalanceAmount.Int64(), actualRecepientModuleBalanceAmount.Int64())
					return
				}

				suite.Require().NoError(err)
				suite.Require().Equal(expectedDistributed, actualDistributed)

				// Updated balances.
				suite.Require().Equal(oldMintModuleBalanceAmount.Sub(actualDistributed).Int64(), actualMintModuleBalanceAmount.Int64())
				suite.Require().Equal(oldRecepientModuleBalanceAmount.Add(actualDistributed).Int64(), actualRecepientModuleBalanceAmount.Int64())
			})
		})
	}
}

// TestDistributeDeveloperRewards tests the following:
// - distribution from developer module account to the given weighted addressed occurs.
// - developer vesting module account balance is correctly updated.
// - all developer addressed are updated with correct proportions.
// - mint module account balance is updated - burn over allocations.
// - if recepients are empty - community pool us updated.
func (suite *KeeperTestSuite) TestDistributeDeveloperRewards() {
	const (
		invalidAddress = "invalid"
	)

	var (
		validLargePreMintAmount  = sdk.NewInt(keeper.DeveloperVestingAmount)
		validPreMintAmountAddOne = sdk.NewInt(keeper.DeveloperVestingAmount).Add(sdk.OneInt())
		validPreMintCoin         = sdk.NewCoin(sdk.DefaultBondDenom, validLargePreMintAmount)
		validPreMintCoinSubOne   = sdk.NewCoin(sdk.DefaultBondDenom, validLargePreMintAmount.Sub(sdk.OneInt()))
	)

	tests := map[string]struct {
		preMintCoin sdk.Coin

		mintedCoin         sdk.Coin
		proportion         sdk.Dec
		recepientAddresses []types.WeightedAddress

		expectedError error
		expectPanic   bool
		// See testcases with this flag set to true for details.
		allowBalanceChange bool
		// See testcases with this flag set to true for details.
		expectSameAddresses bool
	}{
		"valid case with 1 weighted address": {
			preMintCoin: validPreMintCoin,

			mintedCoin: validPreMintCoin,
			proportion: sdk.NewDecWithPrec(153, 3),
			recepientAddresses: []types.WeightedAddress{
				{
					Address: testAddressOne.String(),
					Weight:  sdk.NewDec(1),
				},
			},
		},
		"valid case with 3 weighted addresses and custom large mint amount under pre mint": {
			preMintCoin: validPreMintCoin,

			mintedCoin: sdk.NewCoin(sdk.DefaultBondDenom, sdk.NewInt(939_123_546_789)),
			proportion: sdk.NewDecWithPrec(31347, 5),
			recepientAddresses: []types.WeightedAddress{ // .231 + .4 + .369
				{
					Address: testAddressOne.String(),
					Weight:  sdk.NewDecWithPrec(231, 3),
				},
				{
					Address: testAddressTwo.String(),
					Weight:  sdk.NewDecWithPrec(4, 1),
				},
				{
					Address: testAddressThree.String(),
					Weight:  sdk.NewDecWithPrec(369, 3),
				},
			},
		},
		"valid case with 2 addresses that are the same": {
			preMintCoin: validPreMintCoin,

			mintedCoin: validPreMintCoin,
			proportion: sdk.NewDecWithPrec(123, 3),
			recepientAddresses: []types.WeightedAddress{
				{
					Address: testAddressOne.String(),
					Weight:  sdk.NewDecWithPrec(5, 1),
				},
				{
					Address: testAddressOne.String(),
					Weight:  sdk.NewDecWithPrec(5, 1),
				},
			},
			// Since we have double the full amount allocated
			/// to the same address, the balance assertions will
			// differ by expecting the full minted amount.
			expectSameAddresses: true,
		},
		"valid case with 0 reward receivers - goes to community pool": {
			preMintCoin: validPreMintCoin,

			mintedCoin: validPreMintCoin,
			proportion: sdk.NewDecWithPrec(153, 3),
		},
		"valid case with 0 amount of total minted coin": {
			preMintCoin: validPreMintCoin,

			mintedCoin: sdk.NewCoin(sdk.DefaultBondDenom, sdk.ZeroInt()),
			proportion: sdk.NewDecWithPrec(153, 3),
			recepientAddresses: []types.WeightedAddress{
				{
					Address: testAddressOne.String(),
					Weight:  sdk.NewDec(1),
				},
			},
		},
		"invalid value for developer rewards proportion (> 1) - error": {
			preMintCoin: validPreMintCoin,

			mintedCoin: validPreMintCoin,
			proportion: sdk.NewDec(2),
			recepientAddresses: []types.WeightedAddress{
				{
					Address: testAddressOne.String(),
					Weight:  sdk.NewDec(1),
				},
			},

			expectedError: keeper.ErrInvalidRatio{ActualRatio: sdk.NewDec(2)},
		},
		"invalid address in developer reward receivers - error": {
			preMintCoin: validPreMintCoin,

			mintedCoin: validPreMintCoin,
			proportion: sdk.NewDecWithPrec(153, 3),
			recepientAddresses: []types.WeightedAddress{
				{
					Address: invalidAddress,
					Weight:  sdk.NewDec(1),
				},
			},

			expectedError: sdkerrors.Wrap(bech32.ErrInvalidLength(len(invalidAddress)), "decoding bech32 failed"),
			// This case should not happen in practice due to parameter validation.
			// The method spec also requires that all recepient addresses are valid by CONTRACT.
			// Since we still handle error returned by the converion from string to address,
			// we try to cover it explicitly. However, it changes balance so we don't test it.
			allowBalanceChange: true,
		},
		"pre-mint < distribute * proportion - error": {
			preMintCoin: validPreMintCoinSubOne,

			mintedCoin: validPreMintCoin,
			proportion: sdk.OneDec(),
			recepientAddresses: []types.WeightedAddress{
				{
					Address: testAddressOne.String(),
					Weight:  sdk.NewDec(1),
				},
			},
			expectedError: sdkerrors.Wrap(sdkerrors.ErrInsufficientFunds, fmt.Sprintf("%s is smaller than %s", validPreMintCoinSubOne, validPreMintCoin)),
		},
		"distribute * proportion < pre-mint but distribute * proportion > developer vesting amount - error": {
			preMintCoin: validPreMintCoin,

			mintedCoin: sdk.NewCoin(sdk.DefaultBondDenom, validPreMintAmountAddOne),
			proportion: sdk.OneDec(),
			recepientAddresses: []types.WeightedAddress{
				{
					Address: testAddressOne.String(),
					Weight:  sdk.NewDec(1),
				},
			},
			expectedError: keeper.ErrInsufficientDevVestingBalance{ActualBalance: validPreMintCoin.Amount, AttemptedDistribution: validPreMintAmountAddOne},
		},
		"valid case with 1 empty string weighted address - distributes to community pool": {
			preMintCoin: validPreMintCoin,

			mintedCoin: validPreMintCoin,
			proportion: sdk.NewDecWithPrec(153, 3),
			recepientAddresses: []types.WeightedAddress{
				{
					Address: keeper.EmptyWeightedAddressReceiver,
					Weight:  sdk.NewDec(1),
				},
			},
		},
		"valid case with 2 addresses - empty string (distributes to community pool) and regular address (distributes to the address)": {
			preMintCoin: validPreMintCoin,

			mintedCoin: validPreMintCoin,
			proportion: sdk.NewDecWithPrec(153, 3),
			recepientAddresses: []types.WeightedAddress{
				{
					Address: keeper.EmptyWeightedAddressReceiver,
					Weight:  sdk.NewDec(1),
				},
				{
					Address: testAddressOne.String(),
					Weight:  sdk.NewDec(1),
				},
			},
		},
	}
	for name, tc := range tests {
		suite.Run(name, func() {
			suite.Setup()

			osmoutils.ConditionalPanic(suite.T(), tc.expectPanic, func() {
				mintKeeper := suite.App.MintKeeper
				bankKeeper := suite.App.BankKeeper
				accountKeeper := suite.App.AccountKeeper
				ctx := suite.Ctx

				// Setup.
				suite.Require().NoError(mintKeeper.MintCoins(ctx, sdk.NewCoins(tc.preMintCoin)))

				// TODO: Should not be truncated. Remove truncation after rounding errors are addressed and resolved.
				// Ref: https://github.com/osmosis-labs/osmosis/issues/1917
				expectedDistributed := tc.mintedCoin.Amount.ToDec().Mul(tc.proportion).TruncateInt()

				oldMintModuleBalanceAmount := bankKeeper.GetBalance(ctx, accountKeeper.GetModuleAddress(types.ModuleName), tc.mintedCoin.Denom).Amount
				oldDeveloperVestingModuleBalanceAmount := bankKeeper.GetBalance(ctx, accountKeeper.GetModuleAddress(types.DeveloperVestingModuleAcctName), tc.mintedCoin.Denom).Amount
				oldCommunityPoolBalanceAmount := bankKeeper.GetBalance(ctx, accountKeeper.GetModuleAddress(distributiontypes.ModuleName), tc.mintedCoin.Denom).Amount
				oldDeveloperRewardsBalanceAmounts := make([]sdk.Int, len(tc.recepientAddresses))
				for i, weightedAddress := range tc.recepientAddresses {
					if weightedAddress.Address == keeper.EmptyWeightedAddressReceiver {
						continue
					}

					// No error check to be able to test invalid addresses.
					address, _ := sdk.AccAddressFromBech32(weightedAddress.Address)
					oldDeveloperRewardsBalanceAmounts[i] = bankKeeper.GetBalance(ctx, address, tc.mintedCoin.Denom).Amount
				}

				// Test.
				actualDistributed, err := mintKeeper.DistributeDeveloperRewards(ctx, tc.mintedCoin, tc.proportion, tc.recepientAddresses)

				// Assertions.
				actualMintModuleBalance := bankKeeper.GetBalance(ctx, accountKeeper.GetModuleAddress(types.ModuleName), tc.mintedCoin.Denom)
				actualDeveloperVestingModuleBalanceAmount := bankKeeper.GetBalance(ctx, accountKeeper.GetModuleAddress(types.DeveloperVestingModuleAcctName), tc.mintedCoin.Denom).Amount
				actualCommunityPoolModuleBalanceAmount := bankKeeper.GetBalance(ctx, accountKeeper.GetModuleAddress(distributiontypes.ModuleName), tc.mintedCoin.Denom).Amount

				if tc.expectedError != nil {
					suite.Require().Error(err)
					suite.Require().Equal(tc.expectedError.Error(), err.Error())
					suite.Require().Equal(actualDistributed, sdk.Int{})

					// See testcases with this flag set to true for details.
					if tc.allowBalanceChange {
						return
					}
					// Old balances should not change.
					suite.Require().Equal(oldMintModuleBalanceAmount.Int64(), actualMintModuleBalance.Amount.Int64())
					suite.Require().Equal(oldDeveloperVestingModuleBalanceAmount.Int64(), actualDeveloperVestingModuleBalanceAmount.Int64())
					suite.Require().Equal(oldCommunityPoolBalanceAmount.Int64(), actualCommunityPoolModuleBalanceAmount.Int64())
					return
				}

				suite.Require().NoError(err)
				suite.Require().Equal(expectedDistributed, actualDistributed)

				// Updated balances.

				// Burn from mint module account. We over-allocate.
				// To be fixed: https://github.com/osmosis-labs/osmosis/issues/2025
				suite.Require().Equal(oldMintModuleBalanceAmount.Sub(expectedDistributed).Int64(), actualMintModuleBalance.Amount.Int64())

				// Allocate to community pool when no addresses are provided.
				if len(tc.recepientAddresses) == 0 {
					suite.Require().Equal(oldDeveloperVestingModuleBalanceAmount.Sub(expectedDistributed).Int64(), actualDeveloperVestingModuleBalanceAmount.Int64())
					suite.Require().Equal(oldCommunityPoolBalanceAmount.Add(expectedDistributed).Int64(), actualCommunityPoolModuleBalanceAmount.Int64())
					return
				}

				// TODO: these should be equal, slightly off due to known rounding issues: https://github.com/osmosis-labs/osmosis/issues/1917
				// suite.Require().Equal(oldDeveloperVestingModuleBalanceAmount.Sub(expectedDistributed).Int64(), actualDeveloperVestingModuleBalanceAmount.Int64())

				expectedDistributedCommunityPool := sdk.NewInt(0)

				for i, weightedAddress := range tc.recepientAddresses {
					// TODO: truncation should not occur: https://github.com/osmosis-labs/osmosis/issues/1917
					expectedAllocation := expectedDistributed.ToDec().Mul(tc.recepientAddresses[i].Weight).TruncateInt()

					if weightedAddress.Address == keeper.EmptyWeightedAddressReceiver {
						expectedDistributedCommunityPool = expectedDistributedCommunityPool.Add(expectedAllocation)
						continue
					}

					address, err := sdk.AccAddressFromBech32(weightedAddress.Address)
					suite.Require().NoError(err)

					actualDeveloperRewardsBalanceAmounts := bankKeeper.GetBalance(ctx, address, tc.mintedCoin.Denom).Amount

					// Edge case. See testcases with this flag set to true for details.
					if tc.expectSameAddresses {
						suite.Require().Equal(oldDeveloperRewardsBalanceAmounts[i].Add(expectedAllocation.Mul(sdk.NewInt(2))).Int64(), actualDeveloperRewardsBalanceAmounts.Int64())
						return
					}

					suite.Require().Equal(oldDeveloperRewardsBalanceAmounts[i].Add(expectedAllocation).Int64(), actualDeveloperRewardsBalanceAmounts.Int64())
				}

				suite.Require().Equal(oldCommunityPoolBalanceAmount.Add(expectedDistributedCommunityPool).Int64(), actualCommunityPoolModuleBalanceAmount.Int64())
			})
		})
	}
}<|MERGE_RESOLUTION|>--- conflicted
+++ resolved
@@ -351,10 +351,7 @@
 				return
 			}
 			suite.Require().NoError(actualError)
-<<<<<<< HEAD
-=======
-
->>>>>>> bef2500f
+			
 			// The supply with offset should be equal to zero.
 			suite.Require().Equal(sdk.ZeroInt(), bankKeeper.GetSupplyWithOffset(ctx, sdk.DefaultBondDenom).Amount)
 			suite.Require().Equal(supplyOffsetBefore.Sub(sdk.NewInt(keeper.DeveloperVestingAmount)), bankKeeper.GetSupplyOffset(ctx, sdk.DefaultBondDenom))
