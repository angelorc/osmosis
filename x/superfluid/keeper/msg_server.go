package keeper

import (
	"context"
	"fmt"

	sdk "github.com/cosmos/cosmos-sdk/types"
	lockuptypes "github.com/osmosis-labs/osmosis/v7/x/lockup/types"
	"github.com/osmosis-labs/osmosis/v7/x/superfluid/types"
)

type msgServer struct {
	keeper *Keeper
}

<<<<<<< HEAD
// NewMsgServerImpl returns an instance of MsgServer
=======
// NewMsgServerImpl returns an instance of MsgServer.
>>>>>>> 20cfa05c
func NewMsgServerImpl(keeper *Keeper) types.MsgServer {
	return &msgServer{
		keeper: keeper,
	}
}

var _ types.MsgServer = msgServer{}

func (server msgServer) SuperfluidDelegate(goCtx context.Context, msg *types.MsgSuperfluidDelegate) (*types.MsgSuperfluidDelegateResponse, error) {
	ctx := sdk.UnwrapSDKContext(goCtx)

	err := server.keeper.SuperfluidDelegate(ctx, msg.Sender, msg.LockId, msg.ValAddr)
	if err != nil {
		ctx.EventManager().EmitEvent(sdk.NewEvent(
			types.TypeEvtSuperfluidDelegate,
			sdk.NewAttribute(types.AttributeLockId, fmt.Sprintf("%d", msg.LockId)),
			sdk.NewAttribute(types.AttributeValidator, msg.ValAddr),
		))
	}
	return &types.MsgSuperfluidDelegateResponse{}, err
}

func (server msgServer) SuperfluidUndelegate(goCtx context.Context, msg *types.MsgSuperfluidUndelegate) (*types.MsgSuperfluidUndelegateResponse, error) {
	ctx := sdk.UnwrapSDKContext(goCtx)

	err := server.keeper.SuperfluidUndelegate(ctx, msg.Sender, msg.LockId)
	if err != nil {
		ctx.EventManager().EmitEvent(sdk.NewEvent(
			types.TypeEvtSuperfluidUndelegate,
			sdk.NewAttribute(types.AttributeLockId, fmt.Sprintf("%d", msg.LockId)),
		))
	}
	return &types.MsgSuperfluidUndelegateResponse{}, err
}

// func (server msgServer) SuperfluidRedelegate(goCtx context.Context, msg *types.MsgSuperfluidRedelegate) (*types.MsgSuperfluidRedelegateResponse, error) {
// 	ctx := sdk.UnwrapSDKContext(goCtx)

// 	err := server.keeper.SuperfluidRedelegate(ctx, msg.Sender, msg.LockId, msg.NewValAddr)
// 	return &types.MsgSuperfluidRedelegateResponse{}, err
// }

func (server msgServer) SuperfluidUnbondLock(goCtx context.Context, msg *types.MsgSuperfluidUnbondLock) (
	*types.MsgSuperfluidUnbondLockResponse, error,
) {
	ctx := sdk.UnwrapSDKContext(goCtx)

	err := server.keeper.SuperfluidUnbondLock(ctx, msg.LockId, msg.Sender)
	if err != nil {
		ctx.EventManager().EmitEvent(sdk.NewEvent(
			types.TypeEvtSuperfluidUnbondLock,
			sdk.NewAttribute(types.AttributeLockId, fmt.Sprintf("%d", msg.LockId)),
		))
	}
	return &types.MsgSuperfluidUnbondLockResponse{}, err
}

func (server msgServer) LockAndSuperfluidDelegate(goCtx context.Context, msg *types.MsgLockAndSuperfluidDelegate) (*types.MsgLockAndSuperfluidDelegateResponse, error) {
	ctx := sdk.UnwrapSDKContext(goCtx)

	lockupMsg := lockuptypes.MsgLockTokens{
		Owner:    msg.Sender,
		Duration: server.keeper.sk.GetParams(ctx).UnbondingTime,
		Coins:    msg.Coins,
	}

	lockupRes, err := server.keeper.lms.LockTokens(goCtx, &lockupMsg)
	if err != nil {
		return &types.MsgLockAndSuperfluidDelegateResponse{}, err
	}

	superfluidDelegateMsg := types.MsgSuperfluidDelegate{
		Sender:  msg.Sender,
		LockId:  lockupRes.GetID(),
		ValAddr: msg.ValAddr,
	}

	_, err = server.SuperfluidDelegate(goCtx, &superfluidDelegateMsg)
	return &types.MsgLockAndSuperfluidDelegateResponse{
		ID: lockupRes.ID,
	}, err
}<|MERGE_RESOLUTION|>--- conflicted
+++ resolved
@@ -13,11 +13,7 @@
 	keeper *Keeper
 }
 
-<<<<<<< HEAD
-// NewMsgServerImpl returns an instance of MsgServer
-=======
 // NewMsgServerImpl returns an instance of MsgServer.
->>>>>>> 20cfa05c
 func NewMsgServerImpl(keeper *Keeper) types.MsgServer {
 	return &msgServer{
 		keeper: keeper,
