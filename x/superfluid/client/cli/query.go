--- conflicted
+++ resolved
@@ -70,11 +70,7 @@
 	return cmd
 }
 
-<<<<<<< HEAD
-// GetCmdAllSuperfluidAssets returns all superfluid enabled assets
-=======
 // GetCmdAllSuperfluidAssets returns all superfluid enabled assets.
->>>>>>> 20cfa05c
 func GetCmdAllSuperfluidAssets() *cobra.Command {
 	cmd := &cobra.Command{
 		Use:   "all-superfluid-assets",
