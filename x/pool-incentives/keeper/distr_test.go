package keeper_test

import (
	"github.com/osmosis-labs/osmosis/v11/x/pool-incentives/types"

	sdk "github.com/cosmos/cosmos-sdk/types"
)

func (suite *KeeperTestSuite) TestAllocateAsset() {
	tests := []struct {
		name                   string
		testingDistrRecord     []types.DistrRecord
		mintedCoins            sdk.Coin
		expectedGaugesBalances []sdk.Coins
		expectedCommunityPool  sdk.DecCoin
	}{
		// With minting 15000 stake to module, after AllocateAsset we get:
		// expectedCommunityPool = 0 (All reward will be transferred to the gauges)
		// 	expectedGaugesBalances in order:
		//    gaue1_balance = 15000 * 100/(100+200+300) = 2500
		//    gaue2_balance = 15000 * 200/(100+200+300) = 5000 (using the formula in the function gives the exact result 4999,9999999999995000. But TruncateInt return 4999. Is this the issue?)
		//    gaue3_balance = 15000 * 300/(100+200+300) = 7500
		{
			name: "Allocated to the gauges proportionally",
			testingDistrRecord: []types.DistrRecord{
				{
					GaugeId: 1,
					Weight:  sdk.NewInt(100),
				},
				{
					GaugeId: 2,
					Weight:  sdk.NewInt(200),
				},
				{
					GaugeId: 3,
					Weight:  sdk.NewInt(300),
				},
			},
			mintedCoins: sdk.NewCoin(sdk.DefaultBondDenom, sdk.NewInt(15000)),
			expectedGaugesBalances: []sdk.Coins{
				sdk.NewCoins(sdk.NewCoin(sdk.DefaultBondDenom, sdk.NewInt(2500))),
				sdk.NewCoins(sdk.NewCoin(sdk.DefaultBondDenom, sdk.NewInt(4999))),
				sdk.NewCoins(sdk.NewCoin(sdk.DefaultBondDenom, sdk.NewInt(7500))),
			},
			expectedCommunityPool: sdk.NewDecCoin(sdk.DefaultBondDenom, sdk.NewInt(0)),
		},
<<<<<<< HEAD
	}
	mintKeeper.SetParams(suite.Ctx, params)
	mintKeeper.SetMinter(suite.Ctx, minttypes.NewMinter(sdk.NewDec(100000)))

	// At this time, there is no distr record, so the asset should be allocated to the community pool.
	mintKeeper.AfterEpochEnd(suite.Ctx, params.GetEpochIdentifier(), 1)

	distribution.BeginBlocker(suite.Ctx, abci.RequestBeginBlock{}, *suite.App.DistrKeeper)

	feePool := suite.App.DistrKeeper.GetFeePool(suite.Ctx)
	suite.Equal("40000stake", suite.App.BankKeeper.GetBalance(suite.Ctx, suite.App.AccountKeeper.GetModuleAddress(authtypes.FeeCollectorName), "stake").String())
	suite.Equal(sdk.NewDecCoinsFromCoins(sdk.NewCoin("stake", sdk.NewInt(40000))).String(), feePool.CommunityPool.String())
	suite.Equal("40000stake", suite.App.BankKeeper.GetBalance(suite.Ctx, suite.App.AccountKeeper.GetModuleAddress(distrtypes.ModuleName), "stake").String())

	// Community pool should be increased
	mintKeeper.AfterEpochEnd(suite.Ctx, params.GetEpochIdentifier(), 1)

	distribution.BeginBlocker(suite.Ctx, abci.RequestBeginBlock{}, *suite.App.DistrKeeper)

	feePool = suite.App.DistrKeeper.GetFeePool(suite.Ctx)
	suite.Equal("80000stake", suite.App.BankKeeper.GetBalance(suite.Ctx, suite.App.AccountKeeper.GetModuleAddress(authtypes.FeeCollectorName), "stake").String())
	suite.Equal(feePool.CommunityPool.String(), sdk.NewDecCoinsFromCoins(sdk.NewCoin("stake", sdk.NewInt(80000))).String())
	suite.Equal(sdk.NewCoin("stake", sdk.NewInt(80000)), suite.App.BankKeeper.GetBalance(suite.Ctx, suite.App.AccountKeeper.GetModuleAddress(distrtypes.ModuleName), "stake"))
}

// func (suite *KeeperTestSuite) TestAllocateAsset() {
// 	keeper := suite.App.PoolIncentivesKeeper
// 	mintKeeper := suite.App.MintKeeper
// 	params := suite.App.MintKeeper.GetParams(suite.Ctx)
// 	params.WeightedDeveloperRewardsReceivers = []minttypes.WeightedAddress{
// 		{
// 			Address: sdk.AccAddress([]byte("addr1---------------")).String(),
// 			Weight:  sdk.NewDec(1),
// 		},
// 	}
// 	suite.App.MintKeeper.SetParams(suite.Ctx, params)

// 	poolId := suite.PrepareBalancerPool()

// 	// LockableDurations should be 1, 3, 7 hours from the default genesis state.
// 	lockableDurations := keeper.GetLockableDurations(suite.Ctx)
// 	suite.Equal(3, len(lockableDurations))

// 	for i, duration := range lockableDurations {
// 		suite.Equal(duration, types.DefaultGenesisState().GetLockableDurations()[i])
// 	}

// 	gauge1Id, err := keeper.GetPoolGaugeId(suite.Ctx, poolId, lockableDurations[0])
// 	suite.NoError(err)

// 	gauge2Id, err := keeper.GetPoolGaugeId(suite.Ctx, poolId, lockableDurations[1])
// 	suite.NoError(err)

// 	gauge3Id, err := keeper.GetPoolGaugeId(suite.Ctx, poolId, lockableDurations[2])
// 	suite.NoError(err)

// 	// Create 3 records
// 	err = keeper.ReplaceDistrRecords(suite.Ctx, types.DistrRecord{
// 		GaugeId: gauge1Id,
// 		Weight:  sdk.NewInt(100),
// 	}, types.DistrRecord{
// 		GaugeId: gauge2Id,
// 		Weight:  sdk.NewInt(200),
// 	}, types.DistrRecord{
// 		GaugeId: gauge3Id,
// 		Weight:  sdk.NewInt(300),
// 	})
// 	suite.NoError(err)

// In this time, there are 3 records, so the assets to be allocated to the gauges proportionally.
// mintCoin := sdk.NewCoin("stake", sdk.NewInt(100000))
// mintCoins := sdk.Coins{mintCoin}
// err = mintKeeper.MintCoins(suite.Ctx, mintCoins)
// suite.NoError(err)

// 	err = mintKeeper.DistributeMintedCoin(suite.Ctx, mintCoin) // this calls AllocateAsset via hook
// 	suite.NoError(err)

// 	distribution.BeginBlocker(suite.Ctx, abci.RequestBeginBlock{}, *suite.App.DistrKeeper)

// 	suite.Equal("40000stake", suite.App.BankKeeper.GetBalance(suite.Ctx, suite.App.AccountKeeper.GetModuleAddress(authtypes.FeeCollectorName), "stake").String())

// 	gauge1, err := suite.App.IncentivesKeeper.GetGaugeByID(suite.Ctx, gauge1Id)
// 	suite.NoError(err)
// 	suite.Equal("5000stake", gauge1.Coins.String())

// 	gauge2, err := suite.App.IncentivesKeeper.GetGaugeByID(suite.Ctx, gauge2Id)
// 	suite.NoError(err)
// 	suite.Equal("9999stake", gauge2.Coins.String())

// 	gauge3, err := suite.App.IncentivesKeeper.GetGaugeByID(suite.Ctx, gauge3Id)
// 	suite.NoError(err)
// 	suite.Equal("15000stake", gauge3.Coins.String())

// 	// Allocate more.
// 	mintCoin = sdk.NewCoin("stake", sdk.NewInt(50000))
// 	mintCoins = sdk.Coins{mintCoin}
//  suite.MintCoins(mintCoins)
// 	err = mintKeeper.DistributeMintedCoin(suite.Ctx, mintCoin) // this calls AllocateAsset via hook
// 	suite.NoError(err)

// 	distribution.BeginBlocker(suite.Ctx, abci.RequestBeginBlock{}, *suite.App.DistrKeeper)

// 	// It has very small margin of error.
// 	suite.Equal("60000stake", suite.App.BankKeeper.GetBalance(suite.Ctx, suite.App.AccountKeeper.GetModuleAddress(authtypes.FeeCollectorName), "stake").String())

// 	// Allocated assets should be increased.
// 	gauge1, err = suite.App.IncentivesKeeper.GetGaugeByID(suite.Ctx, gauge1Id)
// 	suite.NoError(err)
// 	suite.Equal("7500stake", gauge1.Coins.String())

// 	gauge2, err = suite.App.IncentivesKeeper.GetGaugeByID(suite.Ctx, gauge2Id)
// 	suite.NoError(err)
// 	suite.Equal("14999stake", gauge2.Coins.String())

// 	gauge3, err = suite.App.IncentivesKeeper.GetGaugeByID(suite.Ctx, gauge3Id)
// 	suite.NoError(err)
// 	suite.Equal("22500stake", gauge3.Coins.String())

// 	// ------------ test community pool distribution when gaugeId is zero ------------ //

// 	// record original community pool balance
// 	feePoolOrigin := suite.App.DistrKeeper.GetFeePool(suite.Ctx)

// 	// Create 3 records including community pool
// 	err = keeper.ReplaceDistrRecords(suite.Ctx, types.DistrRecord{
// 		GaugeId: 0,
// 		Weight:  sdk.NewInt(700),
// 	}, types.DistrRecord{
// 		GaugeId: gauge1Id,
// 		Weight:  sdk.NewInt(100),
// 	}, types.DistrRecord{
// 		GaugeId: gauge2Id,
// 		Weight:  sdk.NewInt(200),
// 	})
// 	suite.NoError(err)

// 	// In this time, there are 3 records, so the assets to be allocated to the gauges proportionally.
// 	mintCoin = sdk.NewCoin("stake", sdk.NewInt(100000))
// 	mintCoins = sdk.Coins{mintCoin}
//  suite.MintCoins(mintCoins)
// 	err = mintKeeper.DistributeMintedCoin(suite.Ctx, mintCoin) // this calls AllocateAsset via hook
// 	suite.NoError(err)

// 	distribution.BeginBlocker(suite.Ctx, abci.RequestBeginBlock{}, *suite.App.DistrKeeper)

// 	// check community pool balance increase
// 	feePoolNew := suite.App.DistrKeeper.GetFeePool(suite.Ctx)
// 	suite.Equal(feePoolOrigin.CommunityPool.Add(sdk.NewDecCoin("stake", sdk.NewInt(31000))), feePoolNew.CommunityPool)

// 	// ------------ test community pool distribution when no distribution records are set ------------ //

// 	// record original community pool balance
// 	feePoolOrigin = suite.App.DistrKeeper.GetFeePool(suite.Ctx)

// 	// set empty records set
// 	err = keeper.ReplaceDistrRecords(suite.Ctx)
// 	suite.NoError(err)

// 	// In this time, all should be allocated to community pool
// 	mintCoin = sdk.NewCoin("stake", sdk.NewInt(100000))
// 	mintCoins = sdk.Coins{mintCoin}
//  suite.MintCoins(mintCoins)
// 	err = mintKeeper.DistributeMintedCoin(suite.Ctx, mintCoin) // this calls AllocateAsset via hook
// 	suite.NoError(err)

// 	distribution.BeginBlocker(suite.Ctx, abci.RequestBeginBlock{}, *suite.App.DistrKeeper)

// 	// check community pool balance increase
// 	feePoolNew = suite.App.DistrKeeper.GetFeePool(suite.Ctx)
// 	suite.Equal(feePoolOrigin.CommunityPool.Add(sdk.NewDecCoin("stake", sdk.NewInt(40001))), feePoolNew.CommunityPool)
// }
=======

		// With minting 30000 stake to module, after AllocateAsset we get:
		// 	expectedCommunityPool = 30000 * 700/(700+200+100) = 21000 stake (Cause gaugeId=0 the reward will be transferred to the community pool)
		// 	expectedGaugesBalances in order:
		//    gaue1_balance = 30000 * 100/(700+200+100) = 3000
		//    gaue2_balance = 30000 * 200/(700+200+100) = 6000
		{
			name: "Community pool distribution when gaugeId is zero",
			testingDistrRecord: []types.DistrRecord{
				{
					GaugeId: 0,
					Weight:  sdk.NewInt(700),
				},
				{
					GaugeId: 1,
					Weight:  sdk.NewInt(100),
				},
				{
					GaugeId: 2,
					Weight:  sdk.NewInt(200),
				},
			},
			mintedCoins: sdk.NewCoin(sdk.DefaultBondDenom, sdk.NewInt(30000)),
			expectedGaugesBalances: []sdk.Coins{
				sdk.NewCoins(sdk.NewCoin(sdk.DefaultBondDenom, sdk.NewInt(0))),
				sdk.NewCoins(sdk.NewCoin(sdk.DefaultBondDenom, sdk.NewInt(3000))),
				sdk.NewCoins(sdk.NewCoin(sdk.DefaultBondDenom, sdk.NewInt(6000))),
			},
			expectedCommunityPool: sdk.NewDecCoin(sdk.DefaultBondDenom, sdk.NewInt(21000)),
		},
		// With minting 30000 stake to module, after AllocateAsset we get:
		// 	expectedCommunityPool = 30000 (Cause there are no gauges, all rewards are transferred to the community pool)
		{
			name:                   "community pool distribution when no distribution records are set",
			testingDistrRecord:     []types.DistrRecord{},
			mintedCoins:            sdk.NewCoin(sdk.DefaultBondDenom, sdk.NewInt(30000)),
			expectedGaugesBalances: []sdk.Coins{},
			expectedCommunityPool:  sdk.NewDecCoin(sdk.DefaultBondDenom, sdk.NewInt(30000)),
		},
	}

	for _, test := range tests {
		suite.Run(test.name, func() {
			suite.Setup()
			keeper := suite.App.PoolIncentivesKeeper
			suite.FundModuleAcc(types.ModuleName, sdk.NewCoins(test.mintedCoins))
			suite.PrepareBalancerPool()

			// LockableDurations should be 1, 3, 7 hours from the default genesis state.
			lockableDurations := keeper.GetLockableDurations(suite.Ctx)
			suite.Equal(3, len(lockableDurations))

			for i, duration := range lockableDurations {
				suite.Equal(duration, types.DefaultGenesisState().GetLockableDurations()[i])
			}

			feePoolOrigin := suite.App.DistrKeeper.GetFeePool(suite.Ctx)

			// Create record
			err := keeper.ReplaceDistrRecords(suite.Ctx, test.testingDistrRecord...)
			suite.Require().NoError(err)

			err = keeper.AllocateAsset(suite.Ctx)
			suite.Require().NoError(err)

			for i := 0; i < len(test.testingDistrRecord); i++ {
				if test.testingDistrRecord[i].GaugeId == 0 {
					continue
				}
				gauge, err := suite.App.IncentivesKeeper.GetGaugeByID(suite.Ctx, test.testingDistrRecord[i].GaugeId)
				suite.Require().NoError(err)
				suite.Require().Equal(test.expectedGaugesBalances[i], gauge.Coins)
			}

			feePoolNew := suite.App.DistrKeeper.GetFeePool(suite.Ctx)
			suite.Require().Equal(feePoolOrigin.CommunityPool.Add(test.expectedCommunityPool), feePoolNew.CommunityPool)
		})
	}
}
>>>>>>> 6c0c8ad8

func (suite *KeeperTestSuite) TestReplaceDistrRecords() {
	tests := []struct {
		name               string
		testingDistrRecord []types.DistrRecord
		isPoolPrepared     bool
		expectErr          bool
		expectTotalWeight  sdk.Int
	}{
		{
			name: "Not existent gauge.",
			testingDistrRecord: []types.DistrRecord{{
				GaugeId: 1,
				Weight:  sdk.NewInt(100),
			}},
			isPoolPrepared: false,
			expectErr:      true,
		},
		{
			name: "Adding two of the same gauge id at once should error",
			testingDistrRecord: []types.DistrRecord{
				{
					GaugeId: 1,
					Weight:  sdk.NewInt(100),
				},
				{
					GaugeId: 1,
					Weight:  sdk.NewInt(200),
				},
			},
			isPoolPrepared: true,
			expectErr:      true,
		},
		{
			name: "Adding unsort gauges at once should error",
			testingDistrRecord: []types.DistrRecord{
				{
					GaugeId: 2,
					Weight:  sdk.NewInt(200),
				},
				{
					GaugeId: 1,
					Weight:  sdk.NewInt(250),
				},
			},
			isPoolPrepared: true,
			expectErr:      true,
		},
		{
			name: "Normal case with same weights",
			testingDistrRecord: []types.DistrRecord{
				{
					GaugeId: 0,
					Weight:  sdk.NewInt(100),
				},
				{
					GaugeId: 1,
					Weight:  sdk.NewInt(100),
				},
			},
			isPoolPrepared:    true,
			expectErr:         false,
			expectTotalWeight: sdk.NewInt(200),
		},
		{
			name: "With different weights",
			testingDistrRecord: []types.DistrRecord{
				{
					GaugeId: 0,
					Weight:  sdk.NewInt(100),
				},
				{
					GaugeId: 1,
					Weight:  sdk.NewInt(200),
				},
			},
			isPoolPrepared:    true,
			expectErr:         false,
			expectTotalWeight: sdk.NewInt(300),
		},
	}

	for _, test := range tests {
		suite.Run(test.name, func() {
			suite.SetupTest()
			keeper := suite.App.PoolIncentivesKeeper

			if test.isPoolPrepared {
				suite.PrepareBalancerPool()
			}

			err := keeper.ReplaceDistrRecords(suite.Ctx, test.testingDistrRecord...)
			if test.expectErr {
				suite.Require().Error(err)
			} else {
				suite.Require().NoError(err)

				distrInfo := keeper.GetDistrInfo(suite.Ctx)
				suite.Require().Equal(len(test.testingDistrRecord), len(distrInfo.Records))
				for i, record := range test.testingDistrRecord {
					suite.Require().Equal(record.Weight, distrInfo.Records[i].Weight)
				}
				suite.Require().Equal(test.expectTotalWeight, distrInfo.TotalWeight)
			}
		})
	}
}

func (suite *KeeperTestSuite) TestUpdateDistrRecords() {
	tests := []struct {
		name               string
		testingDistrRecord []types.DistrRecord
		isPoolPrepared     bool
		expectErr          bool
		expectTotalWeight  sdk.Int
	}{
		{
			name: "Not existent gauge.",
			testingDistrRecord: []types.DistrRecord{{
				GaugeId: 1,
				Weight:  sdk.NewInt(100),
			}},
			isPoolPrepared: false,
			expectErr:      true,
		},
		{
			name: "Adding two of the same gauge id at once should error",
			testingDistrRecord: []types.DistrRecord{
				{
					GaugeId: 1,
					Weight:  sdk.NewInt(100),
				},
				{
					GaugeId: 1,
					Weight:  sdk.NewInt(100),
				},
			},
			isPoolPrepared: true,
			expectErr:      true,
		},
		{
			name: "Adding unsort gauges at once should error",
			testingDistrRecord: []types.DistrRecord{
				{
					GaugeId: 2,
					Weight:  sdk.NewInt(100),
				},
				{
					GaugeId: 1,
					Weight:  sdk.NewInt(200),
				},
			},
			isPoolPrepared: true,
			expectErr:      true,
		},
		{
			name: "Normal case with same weights",
			testingDistrRecord: []types.DistrRecord{
				{
					GaugeId: 0,
					Weight:  sdk.NewInt(100),
				},
				{
					GaugeId: 1,
					Weight:  sdk.NewInt(100),
				},
			},
			isPoolPrepared:    true,
			expectErr:         false,
			expectTotalWeight: sdk.NewInt(200),
		},
		{
			name: "With different weights",
			testingDistrRecord: []types.DistrRecord{
				{
					GaugeId: 0,
					Weight:  sdk.NewInt(100),
				},
				{
					GaugeId: 1,
					Weight:  sdk.NewInt(200),
				},
			},
			isPoolPrepared:    true,
			expectErr:         false,
			expectTotalWeight: sdk.NewInt(300),
		},
	}

	for _, test := range tests {
		suite.Run(test.name, func() {
			suite.SetupTest()
			keeper := suite.App.PoolIncentivesKeeper

			if test.isPoolPrepared {
				suite.PrepareBalancerPool()
			}

			err := keeper.UpdateDistrRecords(suite.Ctx, test.testingDistrRecord...)
			if test.expectErr {
				suite.Require().Error(err)
			} else {
				suite.Require().NoError(err)

				distrInfo := keeper.GetDistrInfo(suite.Ctx)
				suite.Require().Equal(len(test.testingDistrRecord), len(distrInfo.Records))
				for i, record := range test.testingDistrRecord {
					suite.Require().Equal(record.Weight, distrInfo.Records[i].Weight)
				}
				suite.Require().Equal(test.expectTotalWeight, distrInfo.TotalWeight)
			}
		})
	}
}<|MERGE_RESOLUTION|>--- conflicted
+++ resolved
@@ -44,180 +44,6 @@
 			},
 			expectedCommunityPool: sdk.NewDecCoin(sdk.DefaultBondDenom, sdk.NewInt(0)),
 		},
-<<<<<<< HEAD
-	}
-	mintKeeper.SetParams(suite.Ctx, params)
-	mintKeeper.SetMinter(suite.Ctx, minttypes.NewMinter(sdk.NewDec(100000)))
-
-	// At this time, there is no distr record, so the asset should be allocated to the community pool.
-	mintKeeper.AfterEpochEnd(suite.Ctx, params.GetEpochIdentifier(), 1)
-
-	distribution.BeginBlocker(suite.Ctx, abci.RequestBeginBlock{}, *suite.App.DistrKeeper)
-
-	feePool := suite.App.DistrKeeper.GetFeePool(suite.Ctx)
-	suite.Equal("40000stake", suite.App.BankKeeper.GetBalance(suite.Ctx, suite.App.AccountKeeper.GetModuleAddress(authtypes.FeeCollectorName), "stake").String())
-	suite.Equal(sdk.NewDecCoinsFromCoins(sdk.NewCoin("stake", sdk.NewInt(40000))).String(), feePool.CommunityPool.String())
-	suite.Equal("40000stake", suite.App.BankKeeper.GetBalance(suite.Ctx, suite.App.AccountKeeper.GetModuleAddress(distrtypes.ModuleName), "stake").String())
-
-	// Community pool should be increased
-	mintKeeper.AfterEpochEnd(suite.Ctx, params.GetEpochIdentifier(), 1)
-
-	distribution.BeginBlocker(suite.Ctx, abci.RequestBeginBlock{}, *suite.App.DistrKeeper)
-
-	feePool = suite.App.DistrKeeper.GetFeePool(suite.Ctx)
-	suite.Equal("80000stake", suite.App.BankKeeper.GetBalance(suite.Ctx, suite.App.AccountKeeper.GetModuleAddress(authtypes.FeeCollectorName), "stake").String())
-	suite.Equal(feePool.CommunityPool.String(), sdk.NewDecCoinsFromCoins(sdk.NewCoin("stake", sdk.NewInt(80000))).String())
-	suite.Equal(sdk.NewCoin("stake", sdk.NewInt(80000)), suite.App.BankKeeper.GetBalance(suite.Ctx, suite.App.AccountKeeper.GetModuleAddress(distrtypes.ModuleName), "stake"))
-}
-
-// func (suite *KeeperTestSuite) TestAllocateAsset() {
-// 	keeper := suite.App.PoolIncentivesKeeper
-// 	mintKeeper := suite.App.MintKeeper
-// 	params := suite.App.MintKeeper.GetParams(suite.Ctx)
-// 	params.WeightedDeveloperRewardsReceivers = []minttypes.WeightedAddress{
-// 		{
-// 			Address: sdk.AccAddress([]byte("addr1---------------")).String(),
-// 			Weight:  sdk.NewDec(1),
-// 		},
-// 	}
-// 	suite.App.MintKeeper.SetParams(suite.Ctx, params)
-
-// 	poolId := suite.PrepareBalancerPool()
-
-// 	// LockableDurations should be 1, 3, 7 hours from the default genesis state.
-// 	lockableDurations := keeper.GetLockableDurations(suite.Ctx)
-// 	suite.Equal(3, len(lockableDurations))
-
-// 	for i, duration := range lockableDurations {
-// 		suite.Equal(duration, types.DefaultGenesisState().GetLockableDurations()[i])
-// 	}
-
-// 	gauge1Id, err := keeper.GetPoolGaugeId(suite.Ctx, poolId, lockableDurations[0])
-// 	suite.NoError(err)
-
-// 	gauge2Id, err := keeper.GetPoolGaugeId(suite.Ctx, poolId, lockableDurations[1])
-// 	suite.NoError(err)
-
-// 	gauge3Id, err := keeper.GetPoolGaugeId(suite.Ctx, poolId, lockableDurations[2])
-// 	suite.NoError(err)
-
-// 	// Create 3 records
-// 	err = keeper.ReplaceDistrRecords(suite.Ctx, types.DistrRecord{
-// 		GaugeId: gauge1Id,
-// 		Weight:  sdk.NewInt(100),
-// 	}, types.DistrRecord{
-// 		GaugeId: gauge2Id,
-// 		Weight:  sdk.NewInt(200),
-// 	}, types.DistrRecord{
-// 		GaugeId: gauge3Id,
-// 		Weight:  sdk.NewInt(300),
-// 	})
-// 	suite.NoError(err)
-
-// In this time, there are 3 records, so the assets to be allocated to the gauges proportionally.
-// mintCoin := sdk.NewCoin("stake", sdk.NewInt(100000))
-// mintCoins := sdk.Coins{mintCoin}
-// err = mintKeeper.MintCoins(suite.Ctx, mintCoins)
-// suite.NoError(err)
-
-// 	err = mintKeeper.DistributeMintedCoin(suite.Ctx, mintCoin) // this calls AllocateAsset via hook
-// 	suite.NoError(err)
-
-// 	distribution.BeginBlocker(suite.Ctx, abci.RequestBeginBlock{}, *suite.App.DistrKeeper)
-
-// 	suite.Equal("40000stake", suite.App.BankKeeper.GetBalance(suite.Ctx, suite.App.AccountKeeper.GetModuleAddress(authtypes.FeeCollectorName), "stake").String())
-
-// 	gauge1, err := suite.App.IncentivesKeeper.GetGaugeByID(suite.Ctx, gauge1Id)
-// 	suite.NoError(err)
-// 	suite.Equal("5000stake", gauge1.Coins.String())
-
-// 	gauge2, err := suite.App.IncentivesKeeper.GetGaugeByID(suite.Ctx, gauge2Id)
-// 	suite.NoError(err)
-// 	suite.Equal("9999stake", gauge2.Coins.String())
-
-// 	gauge3, err := suite.App.IncentivesKeeper.GetGaugeByID(suite.Ctx, gauge3Id)
-// 	suite.NoError(err)
-// 	suite.Equal("15000stake", gauge3.Coins.String())
-
-// 	// Allocate more.
-// 	mintCoin = sdk.NewCoin("stake", sdk.NewInt(50000))
-// 	mintCoins = sdk.Coins{mintCoin}
-//  suite.MintCoins(mintCoins)
-// 	err = mintKeeper.DistributeMintedCoin(suite.Ctx, mintCoin) // this calls AllocateAsset via hook
-// 	suite.NoError(err)
-
-// 	distribution.BeginBlocker(suite.Ctx, abci.RequestBeginBlock{}, *suite.App.DistrKeeper)
-
-// 	// It has very small margin of error.
-// 	suite.Equal("60000stake", suite.App.BankKeeper.GetBalance(suite.Ctx, suite.App.AccountKeeper.GetModuleAddress(authtypes.FeeCollectorName), "stake").String())
-
-// 	// Allocated assets should be increased.
-// 	gauge1, err = suite.App.IncentivesKeeper.GetGaugeByID(suite.Ctx, gauge1Id)
-// 	suite.NoError(err)
-// 	suite.Equal("7500stake", gauge1.Coins.String())
-
-// 	gauge2, err = suite.App.IncentivesKeeper.GetGaugeByID(suite.Ctx, gauge2Id)
-// 	suite.NoError(err)
-// 	suite.Equal("14999stake", gauge2.Coins.String())
-
-// 	gauge3, err = suite.App.IncentivesKeeper.GetGaugeByID(suite.Ctx, gauge3Id)
-// 	suite.NoError(err)
-// 	suite.Equal("22500stake", gauge3.Coins.String())
-
-// 	// ------------ test community pool distribution when gaugeId is zero ------------ //
-
-// 	// record original community pool balance
-// 	feePoolOrigin := suite.App.DistrKeeper.GetFeePool(suite.Ctx)
-
-// 	// Create 3 records including community pool
-// 	err = keeper.ReplaceDistrRecords(suite.Ctx, types.DistrRecord{
-// 		GaugeId: 0,
-// 		Weight:  sdk.NewInt(700),
-// 	}, types.DistrRecord{
-// 		GaugeId: gauge1Id,
-// 		Weight:  sdk.NewInt(100),
-// 	}, types.DistrRecord{
-// 		GaugeId: gauge2Id,
-// 		Weight:  sdk.NewInt(200),
-// 	})
-// 	suite.NoError(err)
-
-// 	// In this time, there are 3 records, so the assets to be allocated to the gauges proportionally.
-// 	mintCoin = sdk.NewCoin("stake", sdk.NewInt(100000))
-// 	mintCoins = sdk.Coins{mintCoin}
-//  suite.MintCoins(mintCoins)
-// 	err = mintKeeper.DistributeMintedCoin(suite.Ctx, mintCoin) // this calls AllocateAsset via hook
-// 	suite.NoError(err)
-
-// 	distribution.BeginBlocker(suite.Ctx, abci.RequestBeginBlock{}, *suite.App.DistrKeeper)
-
-// 	// check community pool balance increase
-// 	feePoolNew := suite.App.DistrKeeper.GetFeePool(suite.Ctx)
-// 	suite.Equal(feePoolOrigin.CommunityPool.Add(sdk.NewDecCoin("stake", sdk.NewInt(31000))), feePoolNew.CommunityPool)
-
-// 	// ------------ test community pool distribution when no distribution records are set ------------ //
-
-// 	// record original community pool balance
-// 	feePoolOrigin = suite.App.DistrKeeper.GetFeePool(suite.Ctx)
-
-// 	// set empty records set
-// 	err = keeper.ReplaceDistrRecords(suite.Ctx)
-// 	suite.NoError(err)
-
-// 	// In this time, all should be allocated to community pool
-// 	mintCoin = sdk.NewCoin("stake", sdk.NewInt(100000))
-// 	mintCoins = sdk.Coins{mintCoin}
-//  suite.MintCoins(mintCoins)
-// 	err = mintKeeper.DistributeMintedCoin(suite.Ctx, mintCoin) // this calls AllocateAsset via hook
-// 	suite.NoError(err)
-
-// 	distribution.BeginBlocker(suite.Ctx, abci.RequestBeginBlock{}, *suite.App.DistrKeeper)
-
-// 	// check community pool balance increase
-// 	feePoolNew = suite.App.DistrKeeper.GetFeePool(suite.Ctx)
-// 	suite.Equal(feePoolOrigin.CommunityPool.Add(sdk.NewDecCoin("stake", sdk.NewInt(40001))), feePoolNew.CommunityPool)
-// }
-=======
 
 		// With minting 30000 stake to module, after AllocateAsset we get:
 		// 	expectedCommunityPool = 30000 * 700/(700+200+100) = 21000 stake (Cause gaugeId=0 the reward will be transferred to the community pool)
@@ -263,7 +89,7 @@
 		suite.Run(test.name, func() {
 			suite.Setup()
 			keeper := suite.App.PoolIncentivesKeeper
-			suite.FundModuleAcc(types.ModuleName, sdk.NewCoins(test.mintedCoins))
+			suite.FundModuleAccount(types.ModuleName, sdk.NewCoins(test.mintedCoins))
 			suite.PrepareBalancerPool()
 
 			// LockableDurations should be 1, 3, 7 hours from the default genesis state.
@@ -297,7 +123,6 @@
 		})
 	}
 }
->>>>>>> 6c0c8ad8
 
 func (suite *KeeperTestSuite) TestReplaceDistrRecords() {
 	tests := []struct {
