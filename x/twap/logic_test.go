package twap_test

import (
	"errors"
	"fmt"
	"testing"
	"time"

	sdk "github.com/cosmos/cosmos-sdk/types"
	"github.com/stretchr/testify/require"

	"github.com/osmosis-labs/osmosis/v12/app/apptesting/osmoassert"
	gammtypes "github.com/osmosis-labs/osmosis/v12/x/gamm/types"
	"github.com/osmosis-labs/osmosis/v12/x/twap"
	"github.com/osmosis-labs/osmosis/v12/x/twap/types"
	"github.com/osmosis-labs/osmosis/v12/x/twap/types/twapmock"
)

var (
	zeroDec = sdk.ZeroDec()
	oneDec  = sdk.OneDec()
	twoDec  = oneDec.Add(oneDec)
	OneSec  = sdk.MustNewDecFromStr("1000.000000000000000000")
)

func (s *TestSuite) TestGetSpotPrices() {
	currTime := time.Now()
	poolID := s.PrepareBalancerPoolWithCoins(defaultTwoAssetCoins...)
	mockAMMI := twapmock.NewProgrammedAmmInterface(s.App.TwapKeeper.GetAmmInterface())
	s.App.TwapKeeper.SetAmmInterface(mockAMMI)

	ctx := s.Ctx.WithBlockTime(currTime.Add(5 * time.Second))

	testCases := map[string]struct {
		poolID                uint64
		prevErrTime           time.Time
		mockSp0               sdk.Dec
		mockSp1               sdk.Dec
		mockSp0Err            error
		mockSp1Err            error
		expectedSp0           sdk.Dec
		expectedSp1           sdk.Dec
		expectedLatestErrTime time.Time
	}{
		"zero sp": {
			poolID:                poolID,
			prevErrTime:           currTime,
			mockSp0:               sdk.ZeroDec(),
			mockSp1:               sdk.ZeroDec(),
			mockSp0Err:            fmt.Errorf("foo"),
			expectedSp0:           sdk.ZeroDec(),
			expectedSp1:           sdk.ZeroDec(),
			expectedLatestErrTime: ctx.BlockTime(),
		},
		"exceeds max spot price": {
			poolID:                poolID,
			prevErrTime:           currTime,
			mockSp0:               types.MaxSpotPrice.Add(sdk.OneDec()),
			mockSp1:               types.MaxSpotPrice.Add(sdk.OneDec()),
			expectedSp0:           types.MaxSpotPrice,
			expectedSp1:           types.MaxSpotPrice,
			expectedLatestErrTime: ctx.BlockTime(),
		},
		"valid spot prices": {
			poolID:                poolID,
			prevErrTime:           currTime,
			mockSp0:               sdk.NewDecWithPrec(55, 2),
			mockSp1:               sdk.NewDecWithPrec(6, 1),
			expectedSp0:           sdk.NewDecWithPrec(55, 2),
			expectedSp1:           sdk.NewDecWithPrec(6, 1),
			expectedLatestErrTime: currTime,
		},
	}

	for name, tc := range testCases {
		s.Run(name, func() {
			mockAMMI.ProgramPoolSpotPriceOverride(tc.poolID, denom0, denom1, tc.mockSp0, tc.mockSp0Err)
			mockAMMI.ProgramPoolSpotPriceOverride(tc.poolID, denom1, denom0, tc.mockSp1, tc.mockSp1Err)

			sp0, sp1, latestErrTime := twap.GetSpotPrices(ctx, mockAMMI, tc.poolID, denom0, denom1, tc.prevErrTime)
			s.Require().Equal(tc.expectedSp0, sp0)
			s.Require().Equal(tc.expectedSp1, sp1)
			s.Require().Equal(tc.expectedLatestErrTime, latestErrTime)
		})
	}
}

func (s *TestSuite) TestNewTwapRecord() {
	// prepare pool before test
	poolId := s.PrepareBalancerPoolWithCoins(defaultTwoAssetCoins...)

	tests := map[string]struct {
		poolId        uint64
		denom0        string
		denom1        string
		expectedErr   error
		expectedPanic bool
	}{
		"denom with lexicographical order": {
			poolId,
			denom0,
			denom1,
			nil,
			false,
		},
		"denom with non-lexicographical order": {
			poolId,
			denom1,
			denom0,
			nil,
			false,
		},
		"new record with same denom": {
			poolId,
			denom0,
			denom0,
			fmt.Errorf("both assets cannot be of the same denom: assetA: %s, assetB: %s", denom0, denom0),
			false,
		},
		"error in getting spot price": {
			poolId + 1,
			denom1,
			denom0,
			nil,
			true,
		},
	}
	for name, test := range tests {
		s.Run(name, func() {
			twapRecord, err := twap.NewTwapRecord(s.App.GAMMKeeper, s.Ctx, test.poolId, test.denom0, test.denom1)

			if test.expectedPanic {
				s.Require().Equal(twapRecord.LastErrorTime, s.Ctx.BlockTime())
			} else if test.expectedErr != nil {
				s.Require().Error(err)
				s.Require().Equal(test.expectedErr.Error(), err.Error())
			} else {
				s.Require().NoError(err)

				s.Require().Equal(test.poolId, twapRecord.PoolId)
				s.Require().Equal(s.Ctx.BlockHeight(), twapRecord.Height)
				s.Require().Equal(s.Ctx.BlockTime(), twapRecord.Time)
				s.Require().Equal(sdk.ZeroDec(), twapRecord.P0ArithmeticTwapAccumulator)
				s.Require().Equal(sdk.ZeroDec(), twapRecord.P1ArithmeticTwapAccumulator)
			}
		})
	}
}

func (s *TestSuite) TestUpdateRecord() {
	poolId := s.PrepareBalancerPoolWithCoins(defaultTwoAssetCoins...)
	programmableAmmInterface := twapmock.NewProgrammedAmmInterface(s.App.TwapKeeper.GetAmmInterface())
	s.App.TwapKeeper.SetAmmInterface(programmableAmmInterface)

	spotPriceResOne := twapmock.SpotPriceResult{Sp: sdk.OneDec(), Err: nil}
	spotPriceResOneErr := twapmock.SpotPriceResult{Sp: sdk.OneDec(), Err: errors.New("dummy err")}
	spotPriceResOneErrNilDec := twapmock.SpotPriceResult{Sp: sdk.Dec{}, Err: errors.New("dummy err")}
	baseTime := time.Unix(2, 0).UTC()
	updateTime := time.Unix(3, 0).UTC()
	baseTimeMinusOne := time.Unix(1, 0).UTC()

	zeroAccumNoErrSp10Record := newRecord(poolId, baseTime, sdk.NewDec(10), zeroDec, zeroDec)
	sp10OneTimeUnitAccumRecord := newExpRecord(OneSec.MulInt64(10), OneSec.QuoInt64(10))
	// all tests occur with updateTime = base time + time.Unix(1, 0)
	tests := map[string]struct {
		record           types.TwapRecord
		spotPriceResult0 twapmock.SpotPriceResult
		spotPriceResult1 twapmock.SpotPriceResult
		expRecord        types.TwapRecord
	}{
		"0 accum start, sp change": {
			record:           zeroAccumNoErrSp10Record,
			spotPriceResult0: spotPriceResOne,
			spotPriceResult1: spotPriceResOne,
			expRecord:        sp10OneTimeUnitAccumRecord,
		},
		"0 accum start, sp0 err at update": {
			record:           zeroAccumNoErrSp10Record,
			spotPriceResult0: spotPriceResOneErr,
			spotPriceResult1: spotPriceResOne,
			expRecord:        withLastErrTime(sp10OneTimeUnitAccumRecord, updateTime),
		},
		"0 accum start, sp0 err at update with nil dec": {
			record:           zeroAccumNoErrSp10Record,
			spotPriceResult0: spotPriceResOneErrNilDec,
			spotPriceResult1: spotPriceResOne,
			expRecord:        withSp0(withLastErrTime(sp10OneTimeUnitAccumRecord, updateTime), sdk.ZeroDec()),
		},
		"0 accum start, sp1 err at update with nil dec": {
			record:           zeroAccumNoErrSp10Record,
			spotPriceResult0: spotPriceResOne,
			spotPriceResult1: spotPriceResOneErrNilDec,
			expRecord:        withSp1(withLastErrTime(sp10OneTimeUnitAccumRecord, updateTime), sdk.ZeroDec()),
		},
		"startRecord err time preserved": {
			record:           withLastErrTime(zeroAccumNoErrSp10Record, baseTimeMinusOne),
			spotPriceResult0: spotPriceResOne,
			spotPriceResult1: spotPriceResOne,
			expRecord:        withLastErrTime(sp10OneTimeUnitAccumRecord, baseTimeMinusOne),
		},
		"err time bumped with start": {
			record:           withLastErrTime(zeroAccumNoErrSp10Record, baseTimeMinusOne),
			spotPriceResult0: spotPriceResOne,
			spotPriceResult1: spotPriceResOneErr,
			expRecord:        withLastErrTime(sp10OneTimeUnitAccumRecord, updateTime),
		},
	}
	for name, test := range tests {
		s.Run(name, func() {
			// setup common, block time, pool Id, expected spot prices
			s.Ctx = s.Ctx.WithBlockTime(updateTime.UTC())
			test.record.PoolId = poolId
			test.expRecord.PoolId = poolId
			if (test.expRecord.P0LastSpotPrice == sdk.Dec{}) {
				test.expRecord.P0LastSpotPrice = test.spotPriceResult0.Sp
			}
			if (test.expRecord.P1LastSpotPrice == sdk.Dec{}) {
				test.expRecord.P1LastSpotPrice = test.spotPriceResult1.Sp
			}
			test.expRecord.Height = s.Ctx.BlockHeight()
			test.expRecord.Time = s.Ctx.BlockTime()

			programmableAmmInterface.ProgramPoolSpotPriceOverride(poolId,
				defaultTwoAssetCoins[0].Denom, defaultTwoAssetCoins[1].Denom,
				test.spotPriceResult0.Sp, test.spotPriceResult0.Err)
			programmableAmmInterface.ProgramPoolSpotPriceOverride(poolId,
				defaultTwoAssetCoins[1].Denom, defaultTwoAssetCoins[0].Denom,
				test.spotPriceResult1.Sp, test.spotPriceResult1.Err)

			newRecord, err := s.twapkeeper.UpdateRecord(s.Ctx, test.record)
			s.Require().NoError(err)
			s.Equal(test.expRecord, newRecord)
		})
	}
}

func TestRecordWithUpdatedAccumulators(t *testing.T) {
	poolId := uint64(1)
	defaultRecord := newRecord(poolId, time.Unix(1, 0), sdk.NewDec(10), oneDec, twoDec)
	tests := map[string]struct {
		record    types.TwapRecord
		newTime   time.Time
		expRecord types.TwapRecord
	}{
		"accum with zero value": {
			record:    newRecord(poolId, time.Unix(1, 0), sdk.NewDec(10), zeroDec, zeroDec),
			newTime:   time.Unix(2, 0),
			expRecord: newExpRecord(OneSec.MulInt64(10), OneSec.QuoInt64(10)),
		},
		"small starting accumulators": {
			record:    defaultRecord,
			newTime:   time.Unix(2, 0),
			expRecord: newExpRecord(oneDec.Add(OneSec.MulInt64(10)), twoDec.Add(OneSec.QuoInt64(10))),
		},
		"larger time interval": {
			record:    newRecord(poolId, time.Unix(11, 0), sdk.NewDec(10), oneDec, twoDec),
			newTime:   time.Unix(55, 0),
			expRecord: newExpRecord(oneDec.Add(OneSec.MulInt64(44*10)), twoDec.Add(OneSec.MulInt64(44).QuoInt64(10))),
		},
		"same time, accumulator should not change": {
			record:    defaultRecord,
			newTime:   time.Unix(1, 0),
			expRecord: newExpRecord(oneDec, twoDec),
		},
	}

	for name, test := range tests {
		t.Run(name, func(t *testing.T) {
			// correct expected record based off copy/paste values
			test.expRecord.Time = test.newTime
			test.expRecord.PoolId = test.record.PoolId
			test.expRecord.P0LastSpotPrice = test.record.P0LastSpotPrice
			test.expRecord.P1LastSpotPrice = test.record.P1LastSpotPrice

			gotRecord := twap.RecordWithUpdatedAccumulators(test.record, test.newTime)
			require.Equal(t, test.expRecord, gotRecord)
		})
	}
}

func TestRecordWithUpdatedAccumulators_ThreeAsset(t *testing.T) {
	poolId := uint64(2)
	tests := map[string]struct {
		record          []types.TwapRecord
		interpolateTime time.Time
		expRecord       []types.TwapRecord
	}{
		"accum with zero value": {
			record:          newThreeAssetRecord(poolId, time.Unix(1, 0), sdk.NewDec(10), zeroDec, zeroDec, zeroDec),
			interpolateTime: time.Unix(2, 0),
			expRecord:       newThreeAssetExpRecord(poolId, OneSec.MulInt64(10), OneSec.QuoInt64(10), OneSec.MulInt64(20)),
		},
		"small starting accumulators": {
			record:          newThreeAssetRecord(poolId, time.Unix(1, 0), sdk.NewDec(10), twoDec, oneDec, twoDec),
			interpolateTime: time.Unix(2, 0),
			expRecord:       newThreeAssetExpRecord(poolId, twoDec.Add(OneSec.MulInt64(10)), oneDec.Add(OneSec.QuoInt64(10)), twoDec.Add(OneSec.MulInt64(20))),
		},
		"larger time interval": {
			record:          newThreeAssetRecord(poolId, time.Unix(11, 0), sdk.NewDec(10), twoDec, oneDec, twoDec),
			interpolateTime: time.Unix(55, 0),
			expRecord:       newThreeAssetExpRecord(poolId, twoDec.Add(OneSec.MulInt64(44*10)), oneDec.Add(OneSec.MulInt64(44).QuoInt64(10)), twoDec.Add(OneSec.MulInt64(44*20))),
		},
	}

	for name, test := range tests {
		t.Run(name, func(t *testing.T) {
			for i := range test.record {
				// correct expected record based off copy/paste values
				test.expRecord[i].Time = test.interpolateTime
				test.expRecord[i].P0LastSpotPrice = test.record[i].P0LastSpotPrice
				test.expRecord[i].P1LastSpotPrice = test.record[i].P1LastSpotPrice

				gotRecord := twap.RecordWithUpdatedAccumulators(test.record[i], test.interpolateTime)
				require.Equal(t, test.expRecord[i], gotRecord)
			}
		})
	}
}

func (s *TestSuite) TestGetInterpolatedRecord() {
	baseRecord := newTwoAssetPoolTwapRecordWithDefaults(baseTime, sdk.OneDec(), sdk.OneDec(), sdk.OneDec())

	// all tests occur with updateTime = base time + time.Unix(1, 0)
	tests := map[string]struct {
		recordsToPreSet     types.TwapRecord
		testPoolId          uint64
		testDenom0          string
		testDenom1          string
		testTime            time.Time
		expectedAccumulator sdk.Dec
		expectedErr         error
	}{
		"same time with existing record": {
			recordsToPreSet: baseRecord,
			testPoolId:      baseRecord.PoolId,
			testDenom0:      baseRecord.Asset0Denom,
			testDenom1:      baseRecord.Asset1Denom,
			testTime:        baseTime,
		},
		"call 1 second after existing record": {
			recordsToPreSet: baseRecord,
			testPoolId:      baseRecord.PoolId,
			testDenom0:      baseRecord.Asset0Denom,
			testDenom1:      baseRecord.Asset1Denom,
			testTime:        baseTime.Add(time.Second),
			// 1(spot price) * 1000(one sec in milli-seconds)
			expectedAccumulator: baseRecord.P0ArithmeticTwapAccumulator.Add(sdk.NewDec(1000)),
		},
		"call 1 second before existing record": {
			recordsToPreSet: baseRecord,
			testPoolId:      baseRecord.PoolId,
			testDenom0:      baseRecord.Asset0Denom,
			testDenom1:      baseRecord.Asset1Denom,
			testTime:        baseTime.Add(-time.Second),
			expectedErr: fmt.Errorf("looking for a time thats too old, not in the historical index. "+
				" Try storing the accumulator value. (requested time %s)", baseTime.Add(-time.Second)),
		},
		"on lexicographical order denom parameters": {
			recordsToPreSet: baseRecord,
			testPoolId:      baseRecord.PoolId,
			testDenom0:      baseRecord.Asset0Denom,
			testDenom1:      baseRecord.Asset1Denom,
			testTime:        baseTime,
		},
		"test non lexicographical order parameter": {
			recordsToPreSet: baseRecord,
			testPoolId:      baseRecord.PoolId,
			testDenom0:      baseRecord.Asset1Denom,
			testDenom1:      baseRecord.Asset0Denom,
			testTime:        baseTime,
		},
	}

	for name, test := range tests {
		s.Run(name, func() {
			s.SetupTest()
			s.twapkeeper.StoreNewRecord(s.Ctx, test.recordsToPreSet)

			interpolatedRecord, err := s.twapkeeper.GetInterpolatedRecord(s.Ctx, test.testPoolId, test.testDenom0, test.testDenom1, test.testTime)
			if test.expectedErr != nil {
				s.Require().Error(err)
				s.Require().Equal(test.expectedErr.Error(), err.Error())
				return
			}
			s.Require().NoError(err)

			if test.testTime.Equal(baseTime) {
				s.Require().Equal(test.recordsToPreSet, interpolatedRecord)
			} else {
				s.Require().Equal(test.testTime, interpolatedRecord.Time)
				s.Require().Equal(test.recordsToPreSet.P0LastSpotPrice, interpolatedRecord.P0LastSpotPrice)
				s.Require().Equal(test.recordsToPreSet.P1LastSpotPrice, interpolatedRecord.P1LastSpotPrice)
				s.Require().Equal(test.expectedAccumulator, interpolatedRecord.P0ArithmeticTwapAccumulator)
				s.Require().Equal(test.expectedAccumulator, interpolatedRecord.P1ArithmeticTwapAccumulator)
			}
		})
	}
}

func (s *TestSuite) TestGetInterpolatedRecord_ThreeAsset() {
	baseRecord := newThreeAssetRecord(2, baseTime, sdk.NewDec(10), sdk.ZeroDec(), sdk.ZeroDec(), sdk.ZeroDec())
	// all tests occur with updateTime = base time + time.Unix(1, 0)
	tests := map[string]struct {
		recordsToPreSet       []types.TwapRecord
		testTime              time.Time
		expectedP0Accumulator []sdk.Dec
		expectedP1Accumulator []sdk.Dec
		expectedErr           error
	}{
		"call 1 second after existing record": {
			recordsToPreSet: baseRecord,
			testTime:        baseTime.Add(time.Second),
			// P0 and P1 TwapAccumulators both start at 0
			// A 10 spot price * 1000ms = 10000
			// A 10 spot price * 1000ms = 10000
			// B .1 spot price * 1000ms = 100
			expectedP0Accumulator: []sdk.Dec{
				baseRecord[0].P0ArithmeticTwapAccumulator.Add(sdk.NewDec(10000)),
				baseRecord[1].P0ArithmeticTwapAccumulator.Add(sdk.NewDec(10000)),
				baseRecord[2].P0ArithmeticTwapAccumulator.Add(sdk.NewDec(100)),
			},
			// B .1 spot price * 1000ms = 100
			// C 20 spot price * 1000ms = 20000
			// C 20 spot price * 1000ms = 20000
			expectedP1Accumulator: []sdk.Dec{
				baseRecord[0].P1ArithmeticTwapAccumulator.Add(sdk.NewDec(100)),
				baseRecord[1].P1ArithmeticTwapAccumulator.Add(sdk.NewDec(20000)),
				baseRecord[2].P1ArithmeticTwapAccumulator.Add(sdk.NewDec(20000)),
			},
		},
		"call 1 second before existing record": {
			recordsToPreSet: baseRecord,
			testTime:        baseTime.Add(-time.Second),
			expectedErr: fmt.Errorf("looking for a time thats too old, not in the historical index. "+
				" Try storing the accumulator value. (requested time %s)", baseTime.Add(-time.Second)),
		},
		"test non lexicographical order parameter": {
			recordsToPreSet: baseRecord,
			testTime:        baseTime,
		},
	}

	for name, test := range tests {
		s.Run(name, func() {
			s.SetupTest()
			for i := range test.recordsToPreSet {
				s.twapkeeper.StoreNewRecord(s.Ctx, test.recordsToPreSet[i])

				interpolatedRecord, err := s.twapkeeper.GetInterpolatedRecord(s.Ctx, baseRecord[i].PoolId, baseRecord[i].Asset0Denom, baseRecord[i].Asset1Denom, test.testTime)
				if test.expectedErr != nil {
					s.Require().Error(err)
					s.Require().Equal(test.expectedErr.Error(), err.Error())
					return
				}
				s.Require().NoError(err)

				if test.testTime.Equal(baseTime) {
					s.Require().Equal(test.recordsToPreSet[i], interpolatedRecord)
				} else {
					s.Require().Equal(test.testTime, interpolatedRecord.Time)
					s.Require().Equal(test.recordsToPreSet[i].P0LastSpotPrice, interpolatedRecord.P0LastSpotPrice)
					s.Require().Equal(test.recordsToPreSet[i].P1LastSpotPrice, interpolatedRecord.P1LastSpotPrice)
					s.Require().Equal(test.expectedP0Accumulator[i], interpolatedRecord.P0ArithmeticTwapAccumulator)
					s.Require().Equal(test.expectedP1Accumulator[i], interpolatedRecord.P1ArithmeticTwapAccumulator)
				}
			}
		})
	}
}

type computeArithmeticTwapTestCase struct {
	startRecord types.TwapRecord
	endRecord   types.TwapRecord
	quoteAsset  string
	expTwap     sdk.Dec
	expErr      bool
}

type computeThreeAssetArithmeticTwapTestCase struct {
	startRecord []types.TwapRecord
	endRecord   []types.TwapRecord
	quoteAsset  []string
	expTwap     []sdk.Dec
	expErr      bool
}

// TestComputeArithmeticTwap tests ComputeArithmeticTwap on various inputs.
// The test vectors are structured by setting up different start and records,
// based on time interval, and their accumulator values.
// Then an expected TWAP is provided in each test case, to compare against computed.
func TestComputeArithmeticTwap(t *testing.T) {
	testCaseFromDeltas := func(startAccum, accumDiff sdk.Dec, timeDelta time.Duration, expectedTwap sdk.Dec) computeArithmeticTwapTestCase {
		return computeArithmeticTwapTestCase{
			newOneSidedRecord(baseTime, startAccum, true),
			newOneSidedRecord(baseTime.Add(timeDelta), startAccum.Add(accumDiff), true),
			denom0,
			expectedTwap,
			false,
		}
	}
	testCaseFromDeltasAsset1 := func(startAccum, accumDiff sdk.Dec, timeDelta time.Duration, expectedTwap sdk.Dec) computeArithmeticTwapTestCase {
		return computeArithmeticTwapTestCase{
			newOneSidedRecord(baseTime, startAccum, false),
			newOneSidedRecord(baseTime.Add(timeDelta), startAccum.Add(accumDiff), false),
			denom1,
			expectedTwap,
			false,
		}
	}
	tenSecAccum := OneSec.MulInt64(10)
	pointOneAccum := OneSec.QuoInt64(10)
	tests := map[string]computeArithmeticTwapTestCase{
		"basic: spot price = 1 for one second, 0 init accumulator": {
			startRecord: newOneSidedRecord(baseTime, sdk.ZeroDec(), true),
			endRecord:   newOneSidedRecord(tPlusOne, OneSec, true),
			quoteAsset:  denom0,
			expTwap:     sdk.OneDec(),
		},
		// this test just shows what happens in case the records are reversed.
		// It should return the correct result, even though this is incorrect internal API usage
		"invalid call: reversed records of above": {
			startRecord: newOneSidedRecord(tPlusOne, OneSec, true),
			endRecord:   newOneSidedRecord(baseTime, sdk.ZeroDec(), true),
			quoteAsset:  denom0,
			expTwap:     sdk.OneDec(),
		},
		"same record: denom0, end spot price = 0": {
			startRecord: newOneSidedRecord(baseTime, sdk.ZeroDec(), true),
			endRecord:   newOneSidedRecord(baseTime, sdk.ZeroDec(), true),
			quoteAsset:  denom0,
			expTwap:     sdk.ZeroDec(),
		},
		"same record: denom1, end spot price = 1": {
			startRecord: newOneSidedRecord(baseTime, sdk.ZeroDec(), true),
			endRecord:   newOneSidedRecord(baseTime, sdk.ZeroDec(), true),
			quoteAsset:  denom1,
			expTwap:     sdk.OneDec(),
		},
		"accumulator = 10*OneSec, t=5s. 0 base accum": testCaseFromDeltas(
			sdk.ZeroDec(), tenSecAccum, 5*time.Second, sdk.NewDec(2)),
		"accumulator = 10*OneSec, t=3s. 0 base accum": testCaseFromDeltas(
			sdk.ZeroDec(), tenSecAccum, 3*time.Second, ThreePlusOneThird),
		"accumulator = 10*OneSec, t=100s. 0 base accum": testCaseFromDeltas(
			sdk.ZeroDec(), tenSecAccum, 100*time.Second, sdk.NewDecWithPrec(1, 1)),

		// test that base accum has no impact
		"accumulator = 10*OneSec, t=5s. 10 base accum": testCaseFromDeltas(
			sdk.NewDec(10), tenSecAccum, 5*time.Second, sdk.NewDec(2)),
		"accumulator = 10*OneSec, t=3s. 10*second base accum": testCaseFromDeltas(
			tenSecAccum, tenSecAccum, 3*time.Second, ThreePlusOneThird),
		"accumulator = 10*OneSec, t=100s. .1*second base accum": testCaseFromDeltas(
			pointOneAccum, tenSecAccum, 100*time.Second, sdk.NewDecWithPrec(1, 1)),

		"accumulator = 10*OneSec, t=100s. 0 base accum (asset 1)": testCaseFromDeltasAsset1(sdk.ZeroDec(), OneSec.MulInt64(10), 100*time.Second, sdk.NewDecWithPrec(1, 1)),
	}
	for name, test := range tests {
		t.Run(name, func(t *testing.T) {
			actualTwap, err := twap.ComputeArithmeticTwap(test.startRecord, test.endRecord, test.quoteAsset)
			require.Equal(t, test.expTwap, actualTwap)
			require.NoError(t, err)
		})
	}
}

func TestComputeArithmeticTwap_ThreeAsset(t *testing.T) {
	testThreeAssetCaseFromDeltas := func(startAccum, accumDiff sdk.Dec, timeDelta time.Duration, expectedTwap sdk.Dec) computeThreeAssetArithmeticTwapTestCase {
		return computeThreeAssetArithmeticTwapTestCase{
			newThreeAssetOneSidedRecord(baseTime, startAccum, true),
			newThreeAssetOneSidedRecord(baseTime.Add(timeDelta), startAccum.Add(accumDiff), true),
			[]string{denom0, denom0, denom1},
			[]sdk.Dec{expectedTwap, expectedTwap, expectedTwap},
			false,
		}
	}

	tenSecAccum := OneSec.MulInt64(10)
	pointOneAccum := OneSec.QuoInt64(10)
	tests := map[string]computeThreeAssetArithmeticTwapTestCase{
		"three asset basic: spot price = 1 for one second, 0 init accumulator": {
			startRecord: newThreeAssetOneSidedRecord(baseTime, sdk.ZeroDec(), true),
			endRecord:   newThreeAssetOneSidedRecord(tPlusOne, OneSec, true),
			quoteAsset:  []string{denom0, denom0, denom1},
			expTwap:     []sdk.Dec{sdk.OneDec(), sdk.OneDec(), sdk.OneDec()},
		},
		"three asset same record: asset1, end spot price = 1": {
			startRecord: newThreeAssetOneSidedRecord(baseTime, sdk.ZeroDec(), true),
			endRecord:   newThreeAssetOneSidedRecord(baseTime, sdk.ZeroDec(), true),
			quoteAsset:  []string{denom1, denom2, denom2},
			expTwap:     []sdk.Dec{sdk.OneDec(), sdk.OneDec(), sdk.OneDec()},
		},
		"three asset. accumulator = 10*OneSec, t=5s. 0 base accum": testThreeAssetCaseFromDeltas(
			sdk.ZeroDec(), tenSecAccum, 5*time.Second, sdk.NewDec(2)),

		// test that base accum has no impact
		"three asset. accumulator = 10*OneSec, t=5s. 10 base accum": testThreeAssetCaseFromDeltas(
			sdk.NewDec(10), tenSecAccum, 5*time.Second, sdk.NewDec(2)),
		"three asset. accumulator = 10*OneSec, t=100s. .1*second base accum": testThreeAssetCaseFromDeltas(
			pointOneAccum, tenSecAccum, 100*time.Second, sdk.NewDecWithPrec(1, 1)),
	}
	for name, test := range tests {
		t.Run(name, func(t *testing.T) {
			for i, startRec := range test.startRecord {
				actualTwap, err := twap.ComputeArithmeticTwap(startRec, test.endRecord[i], test.quoteAsset[i])
				require.Equal(t, test.expTwap[i], actualTwap)
				require.NoError(t, err)
			}
		})
	}
}

// This tests the behavior of computeArithmeticTwap, around error returning
// when there has been an intermediate spot price error.
func TestComputeArithmeticTwapWithSpotPriceError(t *testing.T) {
	newOneSidedRecordWErrorTime := func(time time.Time, accum sdk.Dec, useP0 bool, errTime time.Time) types.TwapRecord {
		record := newOneSidedRecord(time, accum, useP0)
		record.LastErrorTime = errTime
		return record
	}
	tests := map[string]computeArithmeticTwapTestCase{
		// should error, since end time may have been used to interpolate this value
		"errAtEndTime from end record": {
			startRecord: newOneSidedRecord(baseTime, sdk.ZeroDec(), true),
			endRecord:   newOneSidedRecordWErrorTime(tPlusOne, OneSec, true, tPlusOne),
			quoteAsset:  denom0,
			expTwap:     sdk.OneDec(),
			expErr:      true,
		},
		// should error, since start time may have been used to interpolate this value
		"err at StartTime exactly": {
			startRecord: newOneSidedRecord(baseTime, sdk.ZeroDec(), true),
			endRecord:   newOneSidedRecordWErrorTime(tPlusOne, OneSec, true, baseTime),
			quoteAsset:  denom0,
			expTwap:     sdk.OneDec(),
			expErr:      true,
		},
		"err before StartTime": {
			startRecord: newOneSidedRecord(baseTime, sdk.ZeroDec(), true),
			endRecord:   newOneSidedRecordWErrorTime(tPlusOne, OneSec, true, tMinOne),
			quoteAsset:  denom0,
			expTwap:     sdk.OneDec(),
			expErr:      false,
		},
		// Should not happen, but if it did would error
		"err after EndTime": {
			startRecord: newOneSidedRecord(baseTime, sdk.ZeroDec(), true),
			endRecord:   newOneSidedRecordWErrorTime(tPlusOne, OneSec.MulInt64(2), true, baseTime.Add(20*time.Second)),
			quoteAsset:  denom0,
			expTwap:     sdk.OneDec().MulInt64(2),
			expErr:      true,
		},
	}
	for name, test := range tests {
		t.Run(name, func(t *testing.T) {
			actualTwap, err := twap.ComputeArithmeticTwap(test.startRecord, test.endRecord, test.quoteAsset)
			require.Equal(t, test.expTwap, actualTwap)
			osmoassert.ConditionalError(t, test.expErr, err)
		})
	}
}

// TestPruneRecords tests that twap records earlier than
// current block time - RecordHistoryKeepPeriod are pruned from the store
// while keeping the newest record before the above time threshold.
// Such record is kept for each pool.
func (s *TestSuite) TestPruneRecords() {
	recordHistoryKeepPeriod := s.twapkeeper.RecordHistoryKeepPeriod(s.Ctx)

	pool1OlderMin2MsRecord, // deleted
<<<<<<< HEAD
		pool2OlderMin1MsRecord, // deleted
		pool3OlderBaseRecord,   // kept as newest under keep period
=======
		pool2OlderMin1MsRecordAB, pool2OlderMin1MsRecordAC, pool2OlderMin1MsRecordBC, // deleted
		pool3OlderBaseRecord, // kept as newest under keep period
>>>>>>> b4a32bd3
		pool4OlderPlus1Record := // kept as newest under keep period
	s.createTestRecordsFromTime(baseTime.Add(2 * -recordHistoryKeepPeriod))

	pool1Min2MsRecord, // kept as newest under keep period
<<<<<<< HEAD
		pool2Min1MsRecord, // kept as newest under keep period
		pool3BaseRecord,   // kept as it is at the keep period boundary
=======
		pool2Min1MsRecordAB, pool2Min1MsRecordAC, pool2Min1MsRecordBC, // kept as newest under keep period
		pool3BaseRecord, // kept as it is at the keep period boundary
>>>>>>> b4a32bd3
		pool4Plus1Record := // kept as it is above the keep period boundary
	s.createTestRecordsFromTime(baseTime.Add(-recordHistoryKeepPeriod))

	// non-ascending insertion order.
	recordsToPreSet := []types.TwapRecord{
		pool2OlderMin1MsRecordAB, pool2OlderMin1MsRecordAC, pool2OlderMin1MsRecordBC,
		pool4Plus1Record,
		pool4OlderPlus1Record,
		pool3OlderBaseRecord,
		pool2Min1MsRecordAB, pool2Min1MsRecordAC, pool2Min1MsRecordBC,
		pool3BaseRecord,
		pool1Min2MsRecord,
		pool1OlderMin2MsRecord,
	}

	// tMin2Record is before the threshold and is pruned away.
	// tmin1Record is the newest record before current block time - record history keep period.
	// All other records happen after the threshold and are kept.
	expectedKeptRecords := []types.TwapRecord{
		pool3OlderBaseRecord,
		pool4OlderPlus1Record,
		pool1Min2MsRecord,
		pool2Min1MsRecordAB, pool2Min1MsRecordAC, pool2Min1MsRecordBC,
		pool3BaseRecord,
		pool4Plus1Record,
	}
	s.SetupTest()
	s.preSetRecords(recordsToPreSet)

	ctx := s.Ctx
	twapKeeper := s.twapkeeper

	ctx = ctx.WithBlockTime(baseTime)

	err := twapKeeper.PruneRecords(ctx)
	s.Require().NoError(err)

	s.validateExpectedRecords(expectedKeptRecords)
}

// TestUpdateRecords tests that the records are updated correctly.
// It tests the following:
// - two-asset pools
// - multi-asset pools
// - with spot price errors
// - without spot price errors
// - that new records are created
// - older historical records are not updated
// - spot price error times are either propagated from
// older records or set to current block time in case error occurred.
func (s *TestSuite) TestUpdateRecords() {
	type spOverride struct {
		poolId      uint64
		baseDenom   string
		quoteDenom  string
		overrideSp  sdk.Dec
		overrideErr error
	}

	type expectedResults struct {
		spotPriceA    sdk.Dec
		spotPriceB    sdk.Dec
		lastErrorTime time.Time
		isMostRecent  bool
	}

	spError := errors.New("spot price error")

	validateRecords := func(expectedRecords []expectedResults, actualRecords []types.TwapRecord) {
		s.Require().Equal(len(expectedRecords), len(actualRecords))
		for i, r := range expectedRecords {
			s.Require().Equal(r.spotPriceA, actualRecords[i].P0LastSpotPrice, "record %d", i)
			s.Require().Equal(r.spotPriceB, actualRecords[i].P1LastSpotPrice, "record %d", i)
			s.Require().Equal(r.lastErrorTime, actualRecords[i].LastErrorTime, "record %d", i)
		}
	}

	tests := map[string]struct {
		preSetRecords []types.TwapRecord
		poolId        uint64
		ammMock       twapmock.ProgrammedAmmInterface
		spOverrides   []spOverride
		blockTime     time.Time

		expectedHistoricalRecords []expectedResults
		expectError               error
	}{
		"no records pre-set; error": {
			preSetRecords: []types.TwapRecord{},
			poolId:        1,
			blockTime:     baseTime,

			expectError: gammtypes.PoolDoesNotExistError{PoolId: 1},
		},
		"existing records in different pool; no-op": {
			preSetRecords: []types.TwapRecord{baseRecord},
			poolId:        baseRecord.PoolId + 1,
			blockTime:     baseTime.Add(time.Second),

			expectError: gammtypes.PoolDoesNotExistError{PoolId: baseRecord.PoolId + 1},
		},
		"the returned number of records does not match expected": {
			preSetRecords: []types.TwapRecord{baseRecord},
			poolId:        baseRecord.PoolId,
			blockTime:     baseRecord.Time.Add(time.Second),

			spOverrides: []spOverride{
				{
					baseDenom:  baseRecord.Asset0Denom,
					quoteDenom: baseRecord.Asset1Denom,
					overrideSp: sdk.NewDec(2),
				},
				{
					baseDenom:  baseRecord.Asset1Denom,
					quoteDenom: baseRecord.Asset0Denom,
					overrideSp: sdk.NewDecWithPrec(2, 1),
				},
				{
					baseDenom:  baseRecord.Asset1Denom,
					quoteDenom: "extradenom",
					overrideSp: sdk.NewDecWithPrec(3, 1),
				},
			},

			expectError: types.InvalidRecordCountError{Expected: 3, Actual: 1},
		},
		"two-asset; pre-set record at t; updated valid spot price": {
			preSetRecords: []types.TwapRecord{baseRecord},
			poolId:        baseRecord.PoolId,
			blockTime:     baseRecord.Time.Add(time.Second),

			spOverrides: []spOverride{
				{
					baseDenom:  baseRecord.Asset0Denom,
					quoteDenom: baseRecord.Asset1Denom,
					overrideSp: sdk.NewDec(2),
				},
				{
					baseDenom:  baseRecord.Asset1Denom,
					quoteDenom: baseRecord.Asset0Denom,
					overrideSp: sdk.NewDecWithPrec(2, 1),
				},
			},

			expectedHistoricalRecords: []expectedResults{
				// The original record.
				{
					spotPriceA: baseRecord.P0LastSpotPrice,
					spotPriceB: baseRecord.P1LastSpotPrice,
				},
				// The new record added.
				{
					spotPriceA:   sdk.NewDec(2),
					spotPriceB:   sdk.NewDecWithPrec(2, 1),
					isMostRecent: true,
				},
			},
		},
		"two-asset; pre-set record at t; updated with spot price error in both denom pairs": {
			preSetRecords: []types.TwapRecord{baseRecord},
			poolId:        baseRecord.PoolId,
			blockTime:     baseRecord.Time.Add(time.Second),

			spOverrides: []spOverride{
				{
					baseDenom:   baseRecord.Asset0Denom,
					quoteDenom:  baseRecord.Asset1Denom,
					overrideErr: spError,
				},
				{
					baseDenom:   baseRecord.Asset1Denom,
					quoteDenom:  baseRecord.Asset0Denom,
					overrideSp:  sdk.NewDecWithPrec(2, 1),
					overrideErr: spError,
				},
			},

			expectedHistoricalRecords: []expectedResults{
				// The original record.
				{
					spotPriceA: baseRecord.P0LastSpotPrice,
					spotPriceB: baseRecord.P1LastSpotPrice,
				},
				// The new record added.
				{
					spotPriceA:    sdk.ZeroDec(),
					spotPriceB:    sdk.NewDecWithPrec(2, 1),
					lastErrorTime: baseRecord.Time.Add(time.Second), // equals to block time
					isMostRecent:  true,
				},
			},
		},
		"two-asset; pre-set record at t; large spot price in one of the pairs": {
			preSetRecords: []types.TwapRecord{baseRecord},
			poolId:        baseRecord.PoolId,
			blockTime:     baseRecord.Time.Add(time.Second),

			spOverrides: []spOverride{
				{
					baseDenom:  baseRecord.Asset0Denom,
					quoteDenom: baseRecord.Asset1Denom,
					overrideSp: sdk.OneDec(),
				},
				{
					baseDenom:   baseRecord.Asset1Denom,
					quoteDenom:  baseRecord.Asset0Denom,
					overrideSp:  types.MaxSpotPrice.Add(sdk.OneDec()),
					overrideErr: nil, // twap logic should identify the large spot price and mark it as error.
				},
			},

			expectedHistoricalRecords: []expectedResults{
				// The original record.
				{
					spotPriceA: baseRecord.P0LastSpotPrice,
					spotPriceB: baseRecord.P1LastSpotPrice,
				},
				// The new record added.
				{
					spotPriceA:    sdk.OneDec(),
					spotPriceB:    types.MaxSpotPrice,               // Although the price returned from AMM was MaxSpotPrice + 1, it is reset to just MaxSpotPrice.
					lastErrorTime: baseRecord.Time.Add(time.Second), // equals to block time
					isMostRecent:  true,
				},
			},
		},
		"two-asset; pre-set record at t with sp error; new record with no sp error; new record has old sp error": {
			preSetRecords: []types.TwapRecord{withLastErrTime(baseRecord, baseRecord.Time)},
			poolId:        baseRecord.PoolId,
			blockTime:     baseRecord.Time.Add(time.Second),

			spOverrides: []spOverride{
				{
					baseDenom:  baseRecord.Asset0Denom,
					quoteDenom: baseRecord.Asset1Denom,
					overrideSp: sdk.OneDec(),
				},
				{
					baseDenom:  baseRecord.Asset1Denom,
					quoteDenom: baseRecord.Asset0Denom,
					overrideSp: sdk.OneDec(),
				},
			},

			expectedHistoricalRecords: []expectedResults{
				// The original record.
				{
					spotPriceA:    baseRecord.P0LastSpotPrice,
					spotPriceB:    baseRecord.P1LastSpotPrice,
					lastErrorTime: baseRecord.Time,
				},
				// The new record added.
				{
					spotPriceA:    sdk.OneDec(),
					spotPriceB:    sdk.OneDec(),
					lastErrorTime: baseRecord.Time,
					isMostRecent:  true,
				},
			},
		},
		"two-asset; pre-set record at t with sp error; new record with sp error and has its sp err time updated": {
			preSetRecords: []types.TwapRecord{withLastErrTime(baseRecord, baseRecord.Time)},
			poolId:        baseRecord.PoolId,
			blockTime:     baseRecord.Time.Add(time.Second),

			spOverrides: []spOverride{
				{
					baseDenom:  baseRecord.Asset0Denom,
					quoteDenom: baseRecord.Asset1Denom,
					overrideSp: sdk.OneDec(),
				},
				{
					baseDenom:   baseRecord.Asset1Denom,
					quoteDenom:  baseRecord.Asset0Denom,
					overrideErr: spError,
				},
			},

			expectedHistoricalRecords: []expectedResults{
				// The original record.
				{
					spotPriceA:    baseRecord.P0LastSpotPrice,
					spotPriceB:    baseRecord.P1LastSpotPrice,
					lastErrorTime: baseRecord.Time,
				},
				// The new record added.
				{
					spotPriceA:    sdk.OneDec(),
					spotPriceB:    sdk.ZeroDec(),
					lastErrorTime: baseRecord.Time.Add(time.Second), // equals to block time
					isMostRecent:  true,
				},
			},
		},
		"two-asset; pre-set at t and t + 1, new record with updated spot price created": {
			preSetRecords: []types.TwapRecord{baseRecord, tPlus10sp5Record},
			poolId:        baseRecord.PoolId,

			blockTime: baseRecord.Time.Add(time.Second * 11),

			spOverrides: []spOverride{
				{
					baseDenom:  baseRecord.Asset0Denom,
					quoteDenom: baseRecord.Asset1Denom,
					overrideSp: sdk.OneDec(),
				},
				{
					baseDenom:  baseRecord.Asset1Denom,
					quoteDenom: baseRecord.Asset0Denom,
					overrideSp: sdk.OneDec().Add(sdk.OneDec()),
				},
			},

			expectedHistoricalRecords: []expectedResults{
				// The original record at t.
				{
					spotPriceA: baseRecord.P0LastSpotPrice,
					spotPriceB: baseRecord.P1LastSpotPrice,
				},
				// The original record at t + 1.
				{
					spotPriceA: tPlus10sp5Record.P0LastSpotPrice,
					spotPriceB: tPlus10sp5Record.P1LastSpotPrice,
				},
				// The new record added.
				{
					spotPriceA:   sdk.OneDec(),
					spotPriceB:   sdk.OneDec().Add(sdk.OneDec()),
					isMostRecent: true,
				},
			},
		},
		// This case should never happen in-practice since ctx.BlockTime
		// should always be greater than the last record's time.
		"two-asset; pre-set at t and t + 1, new record inserted between existing": {
			preSetRecords: []types.TwapRecord{baseRecord, tPlus10sp5Record},
			poolId:        baseRecord.PoolId,

			blockTime: baseRecord.Time.Add(time.Second * 5),

			spOverrides: []spOverride{
				{
					baseDenom:  baseRecord.Asset0Denom,
					quoteDenom: baseRecord.Asset1Denom,
					overrideSp: sdk.OneDec(),
				},
				{
					baseDenom:  baseRecord.Asset1Denom,
					quoteDenom: baseRecord.Asset0Denom,
					overrideSp: sdk.OneDec().Add(sdk.OneDec()),
				},
			},

			expectError: types.InvalidRecordTimeError{
				RecordBlockHeight: tPlus10sp5Record.Height,
				RecordTime:        tPlus10sp5Record.Time,
				ActualBlockHeight: (baseRecord.Height + 1),
				ActualTime:        baseRecord.Time.Add(time.Second * 5),
			},
		},
		// TODO: complete multi-asset pool tests:
		// "multi-asset pool; pre-set at t and t + 1; creates new records": {},
		// "multi-asset pool; pre-set at t and t + 1; pre-existing records some with error and some with too large spot price, overwrites erorr time":                        {},
	}

	for name, tc := range tests {
		s.Run(name, func() {
			s.SetupTest()
			twapKeeper := s.App.TwapKeeper
			ctx := s.Ctx.WithBlockTime(tc.blockTime)

			if len(tc.spOverrides) > 0 {
				ammMock := twapmock.NewProgrammedAmmInterface(s.App.GAMMKeeper)

				for _, sp := range tc.spOverrides {
					ammMock.ProgramPoolSpotPriceOverride(tc.poolId, sp.baseDenom, sp.quoteDenom, sp.overrideSp, sp.overrideErr)
					ammMock.ProgramPoolDenomsOverride(tc.poolId, []string{sp.baseDenom, sp.quoteDenom}, nil)
				}

				twapKeeper.SetAmmInterface(ammMock)
			}

			s.preSetRecords(tc.preSetRecords)

			err := twapKeeper.UpdateRecords(ctx, tc.poolId)

			if tc.expectError != nil {
				s.Require().ErrorIs(err, tc.expectError)
				return
			}

			s.Require().NoError(err)

			poolMostRecentRecords, err := twapKeeper.GetAllMostRecentRecordsForPool(ctx, tc.poolId)
			s.Require().NoError(err)

			expectedMostRecentRecords := make([]expectedResults, 0)
			for _, historical := range tc.expectedHistoricalRecords {
				if historical.isMostRecent {
					expectedMostRecentRecords = append(expectedMostRecentRecords, historical)
				}
			}

			validateRecords(expectedMostRecentRecords, poolMostRecentRecords)

			poolHistoricalRecords := s.getAllHistoricalRecordsForPool(tc.poolId)
			s.Require().NoError(err)
			validateRecords(tc.expectedHistoricalRecords, poolHistoricalRecords)
		})
	}
}<|MERGE_RESOLUTION|>--- conflicted
+++ resolved
@@ -666,24 +666,14 @@
 	recordHistoryKeepPeriod := s.twapkeeper.RecordHistoryKeepPeriod(s.Ctx)
 
 	pool1OlderMin2MsRecord, // deleted
-<<<<<<< HEAD
-		pool2OlderMin1MsRecord, // deleted
-		pool3OlderBaseRecord,   // kept as newest under keep period
-=======
 		pool2OlderMin1MsRecordAB, pool2OlderMin1MsRecordAC, pool2OlderMin1MsRecordBC, // deleted
 		pool3OlderBaseRecord, // kept as newest under keep period
->>>>>>> b4a32bd3
 		pool4OlderPlus1Record := // kept as newest under keep period
 	s.createTestRecordsFromTime(baseTime.Add(2 * -recordHistoryKeepPeriod))
 
 	pool1Min2MsRecord, // kept as newest under keep period
-<<<<<<< HEAD
-		pool2Min1MsRecord, // kept as newest under keep period
-		pool3BaseRecord,   // kept as it is at the keep period boundary
-=======
 		pool2Min1MsRecordAB, pool2Min1MsRecordAC, pool2Min1MsRecordBC, // kept as newest under keep period
 		pool3BaseRecord, // kept as it is at the keep period boundary
->>>>>>> b4a32bd3
 		pool4Plus1Record := // kept as it is above the keep period boundary
 	s.createTestRecordsFromTime(baseTime.Add(-recordHistoryKeepPeriod))
 
