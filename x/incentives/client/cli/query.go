package cli

import (
	"fmt"
	"strconv"
	"strings"

	"github.com/cosmos/cosmos-sdk/client"
	"github.com/cosmos/cosmos-sdk/client/flags"
	"github.com/cosmos/cosmos-sdk/version"
	"github.com/spf13/cobra"

	"github.com/osmosis-labs/osmosis/v7/x/incentives/types"
)

// GetQueryCmd returns the cli query commands for this module.
func GetQueryCmd(queryRoute string) *cobra.Command {
	// Group incentives queries under a subcommand
	cmd := &cobra.Command{
		Use:                        types.ModuleName,
		Short:                      fmt.Sprintf("Querying commands for the %s module", types.ModuleName),
		DisableFlagParsing:         true,
		SuggestionsMinimumDistance: 2,
		RunE:                       client.ValidateCmd,
	}

	cmd.AddCommand(
		GetCmdGauges(),
		GetCmdToDistributeCoins(),
		GetCmdDistributedCoins(),
		GetCmdGaugeByID(),
		GetCmdActiveGauges(),
		GetCmdActiveGaugesPerDenom(),
		GetCmdUpcomingGauges(),
		GetCmdUpcomingGaugesPerDenom(),
		GetCmdRewardsEst(),
	)

	return cmd
}

// GetCmdGauges returns full available gauges.
func GetCmdGauges() *cobra.Command {
	cmd := &cobra.Command{
		Use:   "gauges",
		Short: "Query available gauges",
		Long: strings.TrimSpace(
			fmt.Sprintf(`Query available gauges.

Example:
$ %s query incentives gauges
`,
				version.AppName,
			),
		),
		Args: cobra.ExactArgs(0),
		RunE: func(cmd *cobra.Command, args []string) error {
			clientCtx, err := client.GetClientQueryContext(cmd)
			if err != nil {
				return err
			}
			queryClient := types.NewQueryClient(clientCtx)

			pageReq, err := client.ReadPageRequest(cmd.Flags())
			if err != nil {
				return err
			}

			res, err := queryClient.Gauges(cmd.Context(), &types.GaugesRequest{
				Pagination: pageReq,
			})
			if err != nil {
				return err
			}

			return clientCtx.PrintProto(res)
		},
	}

	flags.AddQueryFlagsToCmd(cmd)
	flags.AddPaginationFlagsToCmd(cmd, "incentives")

	return cmd
}

// GetCmdToDistributeCoins returns coins that is going to be distributed.
func GetCmdToDistributeCoins() *cobra.Command {
	cmd := &cobra.Command{
		Use:   "to-distribute-coins",
		Short: "Query coins that is going to be distributed",
		Long: strings.TrimSpace(
			fmt.Sprintf(`Query coins that is going to be distributed.

Example:
$ %s query incentives to-distribute-coins
`,
				version.AppName,
			),
		),
		Args: cobra.ExactArgs(0),
		RunE: func(cmd *cobra.Command, args []string) error {
			clientCtx, err := client.GetClientQueryContext(cmd)
			if err != nil {
				return err
			}
			queryClient := types.NewQueryClient(clientCtx)

			res, err := queryClient.ModuleToDistributeCoins(cmd.Context(), &types.ModuleToDistributeCoinsRequest{})
			if err != nil {
				return err
			}

			return clientCtx.PrintProto(res)
		},
	}

	flags.AddQueryFlagsToCmd(cmd)

	return cmd
}

// GetCmdDistributedCoins returns coins that are distributed so far.
func GetCmdDistributedCoins() *cobra.Command {
	cmd := &cobra.Command{
		Use:   "distributed-coins",
		Short: "Query coins distributed so far",
		Long: strings.TrimSpace(
			fmt.Sprintf(`Query coins distributed so far.

Example:
$ %s query incentives distributed-coins
`,
				version.AppName,
			),
		),
		Args: cobra.ExactArgs(0),
		RunE: func(cmd *cobra.Command, args []string) error {
			clientCtx, err := client.GetClientQueryContext(cmd)
			if err != nil {
				return err
			}
			queryClient := types.NewQueryClient(clientCtx)

			res, err := queryClient.ModuleDistributedCoins(cmd.Context(), &types.ModuleDistributedCoinsRequest{})
			if err != nil {
				return err
			}

			return clientCtx.PrintProto(res)
		},
	}

	flags.AddQueryFlagsToCmd(cmd)

	return cmd
}

// GetCmdGaugeByID returns Gauge by id.
func GetCmdGaugeByID() *cobra.Command {
	cmd := &cobra.Command{
		Use:   "gauge-by-id [id]",
		Short: "Query gauge by id.",
		Long: strings.TrimSpace(
			fmt.Sprintf(`Query gauge by id.

Example:
$ %s query incentives gauge-by-id 1
`,
				version.AppName,
			),
		),
		Args: cobra.ExactArgs(1),
		RunE: func(cmd *cobra.Command, args []string) error {
			clientCtx, err := client.GetClientQueryContext(cmd)
			if err != nil {
				return err
			}
			queryClient := types.NewQueryClient(clientCtx)

			id, err := strconv.ParseUint(args[0], 10, 64)
			if err != nil {
				return err
			}

			res, err := queryClient.GaugeByID(cmd.Context(), &types.GaugeByIDRequest{Id: id})
			if err != nil {
				return err
			}

			return clientCtx.PrintProto(res)
		},
	}

	flags.AddQueryFlagsToCmd(cmd)

	return cmd
}

// GetCmdActiveGauges returns active gauges.
func GetCmdActiveGauges() *cobra.Command {
	cmd := &cobra.Command{
		Use:   "active-gauges",
		Short: "Query active gauges",
		Long: strings.TrimSpace(
			fmt.Sprintf(`Query active gauges.

Example:
$ %s query incentives active-gauges
`,
				version.AppName,
			),
		),
		Args: cobra.ExactArgs(0),
		RunE: func(cmd *cobra.Command, args []string) error {
			clientCtx, err := client.GetClientQueryContext(cmd)
			if err != nil {
				return err
			}
			queryClient := types.NewQueryClient(clientCtx)
			pageReq, err := client.ReadPageRequest(cmd.Flags())
			if err != nil {
				return err
			}

			res, err := queryClient.ActiveGauges(cmd.Context(), &types.ActiveGaugesRequest{Pagination: pageReq})
			if err != nil {
				return err
			}

			return clientCtx.PrintProto(res)
		},
	}

	flags.AddQueryFlagsToCmd(cmd)
	flags.AddPaginationFlagsToCmd(cmd, "incentives")

	return cmd
}

// GetCmdActiveGaugesPerDenom returns active gauges for specified denom.
func GetCmdActiveGaugesPerDenom() *cobra.Command {
	cmd := &cobra.Command{
		Use:   "active-gauges-per-denom [denom]",
		Short: "Query active gauges per denom",
		Long: strings.TrimSpace(
			fmt.Sprintf(`Query active gauges.

Example:
$ %s query incentives active-gauges-per-denom [denom]
`,
				version.AppName,
			),
		),
		Args: cobra.ExactArgs(1),
		RunE: func(cmd *cobra.Command, args []string) error {
			clientCtx, err := client.GetClientQueryContext(cmd)
			if err != nil {
				return err
			}
			queryClient := types.NewQueryClient(clientCtx)
			pageReq, err := client.ReadPageRequest(cmd.Flags())
			if err != nil {
				return err
			}

			res, err := queryClient.ActiveGaugesPerDenom(cmd.Context(), &types.ActiveGaugesPerDenomRequest{Denom: args[0], Pagination: pageReq})
			if err != nil {
				return err
			}

			return clientCtx.PrintProto(res)
		},
	}

	flags.AddQueryFlagsToCmd(cmd)
	flags.AddPaginationFlagsToCmd(cmd, "incentives")

	return cmd
}

// GetCmdUpcomingGauges returns scheduled gauges.
func GetCmdUpcomingGauges() *cobra.Command {
	cmd := &cobra.Command{
		Use:   "upcoming-gauges",
		Short: "Query scheduled gauges",
		Long: strings.TrimSpace(
			fmt.Sprintf(`Query scheduled gauges.

Example:
$ %s query incentives upcoming-gauges
`,
				version.AppName,
			),
		),
		Args: cobra.ExactArgs(0),
		RunE: func(cmd *cobra.Command, args []string) error {
			clientCtx, err := client.GetClientQueryContext(cmd)
			if err != nil {
				return err
			}
			queryClient := types.NewQueryClient(clientCtx)
			pageReq, err := client.ReadPageRequest(cmd.Flags())
			if err != nil {
				return err
			}

			res, err := queryClient.UpcomingGauges(cmd.Context(), &types.UpcomingGaugesRequest{Pagination: pageReq})
			if err != nil {
				return err
			}

			return clientCtx.PrintProto(res)
		},
	}

	flags.AddQueryFlagsToCmd(cmd)
	flags.AddPaginationFlagsToCmd(cmd, "incentives")

	return cmd
}

<<<<<<< HEAD
=======
// GetCmdActiveGaugesPerDenom returns active gauges for specified denom.
func GetCmdUpcomingGaugesPerDenom() *cobra.Command {
	cmd := &cobra.Command{
		Use:   "upcoming-gauges-per-denom [denom]",
		Short: "Query scheduled gauges per denom",
		Args:  cobra.ExactArgs(1),
		RunE: func(cmd *cobra.Command, args []string) error {
			clientCtx, err := client.GetClientQueryContext(cmd)
			if err != nil {
				return err
			}
			queryClient := types.NewQueryClient(clientCtx)
			pageReq, err := client.ReadPageRequest(cmd.Flags())
			if err != nil {
				return err
			}

			res, err := queryClient.UpcomingGaugesPerDenom(cmd.Context(), &types.UpcomingGaugesPerDenomRequest{Denom: args[0], Pagination: pageReq})
			if err != nil {
				return err
			}

			return clientCtx.PrintProto(res)
		},
	}

	flags.AddQueryFlagsToCmd(cmd)
	flags.AddPaginationFlagsToCmd(cmd, "incentives")

	return cmd
}

>>>>>>> be00a482
// GetCmdRewardsEst returns rewards estimation.
func GetCmdRewardsEst() *cobra.Command {
	cmd := &cobra.Command{
		Use:   "rewards-estimation",
		Short: "Query rewards estimation",
		Long: strings.TrimSpace(
			fmt.Sprintf(`Query rewards estimation.

Example:
$ %s query incentives rewards-estimation 
`,
				version.AppName,
			),
		),
		Args: cobra.ExactArgs(0),
		RunE: func(cmd *cobra.Command, args []string) error {
			clientCtx, err := client.GetClientQueryContext(cmd)
			if err != nil {
				return err
			}
			queryClient := types.NewQueryClient(clientCtx)

			owner, err := cmd.Flags().GetString(FlagOwner)
			if err != nil {
				return err
			}

			lockIdsCombined, err := cmd.Flags().GetString(FlagLockIds)
			if err != nil {
				return err
			}

			lockIdStrs := strings.Split(lockIdsCombined, ",")
			lockIds := []uint64{}
			for _, lockIdStr := range lockIdStrs {
				lockId, err := strconv.ParseUint(lockIdStr, 10, 64)
				if err != nil {
					return err
				}
				lockIds = append(lockIds, lockId)
			}

			endEpoch, err := cmd.Flags().GetInt64(FlagEndEpoch)
			if err != nil {
				return err
			}

			res, err := queryClient.RewardsEst(cmd.Context(), &types.RewardsEstRequest{
				Owner:    owner, // owner is used only when lockIds are empty
				LockIds:  lockIds,
				EndEpoch: endEpoch,
			})
			if err != nil {
				return err
			}

			return clientCtx.PrintProto(res)
		},
	}

	flags.AddQueryFlagsToCmd(cmd)
	cmd.Flags().String(FlagOwner, "", "Owner to receive rewards, optionally used when lock-ids flag is NOT set")
	cmd.Flags().String(FlagLockIds, "", "the lock ids to receive rewards, when it is empty, all lock ids of the owner are used")
	cmd.Flags().Int64(FlagEndEpoch, 0, "the end epoch number to participate in rewards calculation")

	return cmd
}<|MERGE_RESOLUTION|>--- conflicted
+++ resolved
@@ -13,7 +13,7 @@
 	"github.com/osmosis-labs/osmosis/v7/x/incentives/types"
 )
 
-// GetQueryCmd returns the cli query commands for this module.
+// GetQueryCmd returns the cli query commands for this module
 func GetQueryCmd(queryRoute string) *cobra.Command {
 	// Group incentives queries under a subcommand
 	cmd := &cobra.Command{
@@ -39,7 +39,7 @@
 	return cmd
 }
 
-// GetCmdGauges returns full available gauges.
+// GetCmdGauges returns full available gauges
 func GetCmdGauges() *cobra.Command {
 	cmd := &cobra.Command{
 		Use:   "gauges",
@@ -83,7 +83,7 @@
 	return cmd
 }
 
-// GetCmdToDistributeCoins returns coins that is going to be distributed.
+// GetCmdToDistributeCoins returns coins that is going to be distributed
 func GetCmdToDistributeCoins() *cobra.Command {
 	cmd := &cobra.Command{
 		Use:   "to-distribute-coins",
@@ -119,7 +119,7 @@
 	return cmd
 }
 
-// GetCmdDistributedCoins returns coins that are distributed so far.
+// GetCmdDistributedCoins returns coins that are distributed so far
 func GetCmdDistributedCoins() *cobra.Command {
 	cmd := &cobra.Command{
 		Use:   "distributed-coins",
@@ -155,7 +155,7 @@
 	return cmd
 }
 
-// GetCmdGaugeByID returns Gauge by id.
+// GetCmdGaugeByID returns Gauge by id
 func GetCmdGaugeByID() *cobra.Command {
 	cmd := &cobra.Command{
 		Use:   "gauge-by-id [id]",
@@ -196,7 +196,7 @@
 	return cmd
 }
 
-// GetCmdActiveGauges returns active gauges.
+// GetCmdActiveGauges returns active gauges
 func GetCmdActiveGauges() *cobra.Command {
 	cmd := &cobra.Command{
 		Use:   "active-gauges",
@@ -237,7 +237,7 @@
 	return cmd
 }
 
-// GetCmdActiveGaugesPerDenom returns active gauges for specified denom.
+// GetCmdActiveGaugesPerDenom returns active gauges for specified denom
 func GetCmdActiveGaugesPerDenom() *cobra.Command {
 	cmd := &cobra.Command{
 		Use:   "active-gauges-per-denom [denom]",
@@ -278,7 +278,7 @@
 	return cmd
 }
 
-// GetCmdUpcomingGauges returns scheduled gauges.
+// GetCmdUpcomingGauges returns scheduled gauges
 func GetCmdUpcomingGauges() *cobra.Command {
 	cmd := &cobra.Command{
 		Use:   "upcoming-gauges",
@@ -319,8 +319,6 @@
 	return cmd
 }
 
-<<<<<<< HEAD
-=======
 // GetCmdActiveGaugesPerDenom returns active gauges for specified denom.
 func GetCmdUpcomingGaugesPerDenom() *cobra.Command {
 	cmd := &cobra.Command{
@@ -353,7 +351,6 @@
 	return cmd
 }
 
->>>>>>> be00a482
 // GetCmdRewardsEst returns rewards estimation.
 func GetCmdRewardsEst() *cobra.Command {
 	cmd := &cobra.Command{
