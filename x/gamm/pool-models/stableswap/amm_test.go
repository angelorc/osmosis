--- conflicted
+++ resolved
@@ -13,13 +13,8 @@
 	"github.com/osmosis-labs/osmosis/v12/x/gamm/pool-models/internal/test_helpers"
 )
 
-<<<<<<< HEAD
-// twoAssetCFMMTestCase defines a testcase for two-asset pools
-type twoAssetCFMMTestCase struct {
-=======
 // CFMMTestCase defines a testcase for stableswap pools
 type CFMMTestCase struct {
->>>>>>> 26d0ad43
 	xReserve    osmomath.BigDec
 	yReserve    osmomath.BigDec
 	remReserves []osmomath.BigDec
@@ -27,17 +22,6 @@
 	expectPanic bool
 }
 
-<<<<<<< HEAD
-// multiAssetCFMMTestCase defines a testcase for multi-asset pools
-type multiAssetCFMMTestCase struct {
-	xReserve    osmomath.BigDec
-	yReserve    osmomath.BigDec
-	uReserve    osmomath.BigDec
-	wSumSquares osmomath.BigDec
-	yIn         osmomath.BigDec
-	expectPanic bool
-}
-=======
 var (
 	overflowDec           = osmomath.NewDecFromBigInt(new(big.Int).Sub(new(big.Int).Exp(big.NewInt(2), big.NewInt(1024), nil), big.NewInt(1)))
 	twoAssetCFMMTestCases = map[string]CFMMTestCase{
@@ -409,389 +393,6 @@
 		},
 	}
 )
->>>>>>> 26d0ad43
-
-var (
-	overflowDec           = osmomath.NewDecFromBigInt(new(big.Int).Sub(new(big.Int).Exp(big.NewInt(2), big.NewInt(1024), nil), big.NewInt(1)))
-	twoAssetCFMMTestCases = map[string]twoAssetCFMMTestCase{
-		// sanity checks
-		"small pool small input": {
-			xReserve:    osmomath.NewBigDec(100),
-			yReserve:    osmomath.NewBigDec(100),
-			yIn:         osmomath.NewBigDec(1),
-			expectPanic: false,
-		},
-		"small pool large input": {
-			xReserve:    osmomath.NewBigDec(100),
-			yReserve:    osmomath.NewBigDec(100),
-			yIn:         osmomath.NewBigDec(99),
-			expectPanic: false,
-		},
-		"medium pool medium join": {
-			xReserve:    osmomath.NewBigDec(100000),
-			yReserve:    osmomath.NewBigDec(100000),
-			yIn:         osmomath.NewBigDec(10000),
-			expectPanic: false,
-		},
-		"large pool medium join": {
-			xReserve:    osmomath.NewBigDec(10000000),
-			yReserve:    osmomath.NewBigDec(10000000),
-			yIn:         osmomath.NewBigDec(10000),
-			expectPanic: false,
-		},
-		"large pool large join": {
-			xReserve:    osmomath.NewBigDec(10000000),
-			yReserve:    osmomath.NewBigDec(10000000),
-			yIn:         osmomath.NewBigDec(1000000),
-			expectPanic: false,
-		},
-		"very large pool medium join": {
-			xReserve:    osmomath.NewBigDec(1000000000),
-			yReserve:    osmomath.NewBigDec(1000000000),
-			yIn:         osmomath.NewBigDec(100000),
-			expectPanic: false,
-		},
-		"billion token pool hundred million token join": {
-			xReserve:    osmomath.NewBigDec(1000000000),
-			yReserve:    osmomath.NewBigDec(1000000000),
-			yIn:         osmomath.NewBigDec(100000000),
-			expectPanic: false,
-		},
-
-		// uneven reserves
-		"xReserve double yReserve (small)": {
-			xReserve:    osmomath.NewBigDec(100),
-			yReserve:    osmomath.NewBigDec(50),
-			yIn:         osmomath.NewBigDec(1),
-			expectPanic: false,
-		},
-		"yReserve double xReserve (small)": {
-			xReserve:    osmomath.NewBigDec(50),
-			yReserve:    osmomath.NewBigDec(100),
-			yIn:         osmomath.NewBigDec(1),
-			expectPanic: false,
-		},
-		"xReserve double yReserve (large)": {
-			xReserve:    osmomath.NewBigDec(13789470),
-			yReserve:    osmomath.NewBigDec(59087324),
-			yIn:         osmomath.NewBigDec(1047829),
-			expectPanic: false,
-		},
-		"yReserve double xReserve (large)": {
-			xReserve:    osmomath.NewBigDec(50000000),
-			yReserve:    osmomath.NewBigDec(100000000),
-			yIn:         osmomath.NewBigDec(1000000),
-			expectPanic: false,
-		},
-		"uneven medium pool medium join": {
-			xReserve:    osmomath.NewBigDec(123456),
-			yReserve:    osmomath.NewBigDec(434245),
-			yIn:         osmomath.NewBigDec(23314),
-			expectPanic: false,
-		},
-		"uneven large pool medium join": {
-			xReserve:    osmomath.NewBigDec(11023432),
-			yReserve:    osmomath.NewBigDec(17432897),
-			yIn:         osmomath.NewBigDec(89734),
-			expectPanic: false,
-		},
-		"uneven large pool large join": {
-			xReserve:    osmomath.NewBigDec(38987364),
-			yReserve:    osmomath.NewBigDec(52893462),
-			yIn:         osmomath.NewBigDec(9819874),
-			expectPanic: false,
-		},
-		"uneven very large pool medium join": {
-			xReserve:    osmomath.NewBigDec(1473891748),
-			yReserve:    osmomath.NewBigDec(7438971234),
-			yIn:         osmomath.NewBigDec(100000),
-			expectPanic: false,
-		},
-		"uneven billion token pool billion token join": {
-			xReserve:    osmomath.NewBigDec(2678238934),
-			yReserve:    osmomath.NewBigDec(1573917894),
-			yIn:         osmomath.NewBigDec(5378748),
-			expectPanic: false,
-		},
-
-		// panic catching
-		"yIn greater than pool reserves": {
-			xReserve:    osmomath.NewBigDec(100),
-			yReserve:    osmomath.NewBigDec(100),
-			yIn:         osmomath.NewBigDec(1000),
-			expectPanic: true,
-		},
-		"xReserve negative": {
-			xReserve:    osmomath.NewBigDec(-100),
-			yReserve:    osmomath.NewBigDec(100),
-			yIn:         osmomath.NewBigDec(1),
-			expectPanic: true,
-		},
-		"yReserve negative": {
-			xReserve:    osmomath.NewBigDec(100),
-			yReserve:    osmomath.NewBigDec(-100),
-			yIn:         osmomath.NewBigDec(1),
-			expectPanic: true,
-		},
-		"yIn negative": {
-			xReserve:    osmomath.NewBigDec(100),
-			yReserve:    osmomath.NewBigDec(100),
-			yIn:         osmomath.NewBigDec(-1),
-			expectPanic: true,
-		},
-
-		// overflows
-		"xReserve near max bitlen": {
-			xReserve:    overflowDec,
-			yReserve:    osmomath.NewBigDec(100),
-			yIn:         osmomath.NewBigDec(1),
-			expectPanic: true,
-		},
-		"yReserve near max bitlen": {
-			xReserve:    osmomath.NewBigDec(100),
-			yReserve:    overflowDec,
-			yIn:         osmomath.NewBigDec(1),
-			expectPanic: true,
-		},
-		"both assets near max bitlen": {
-			xReserve:    overflowDec,
-			yReserve:    overflowDec,
-			yIn:         osmomath.NewBigDec(1),
-			expectPanic: true,
-		},
-	}
-
-	multiAssetCFMMTestCases = map[string]multiAssetCFMMTestCase{
-		// sanity checks
-		"even 3-asset small pool, small input": {
-			xReserve: osmomath.NewBigDec(100),
-			yReserve: osmomath.NewBigDec(100),
-			// represents a 3-asset pool with 100 in each reserve
-			uReserve:    osmomath.NewBigDec(100),
-			wSumSquares: osmomath.NewBigDec(10000),
-			yIn:         osmomath.NewBigDec(1),
-			expectPanic: false,
-		},
-		"even 3-asset medium pool, small input": {
-			xReserve: osmomath.NewBigDec(100000),
-			yReserve: osmomath.NewBigDec(100000),
-			// represents a 3-asset pool with 100,000 in each reserve
-			uReserve:    osmomath.NewBigDec(100000),
-			wSumSquares: osmomath.NewBigDec(10000000000),
-			yIn:         osmomath.NewBigDec(100),
-			expectPanic: false,
-		},
-		"even 4-asset small pool, small input": {
-			xReserve: osmomath.NewBigDec(100),
-			yReserve: osmomath.NewBigDec(100),
-			// represents a 4-asset pool with 100 in each reserve
-			uReserve:    osmomath.NewBigDec(10000),
-			wSumSquares: osmomath.NewBigDec(20000),
-			yIn:         osmomath.NewBigDec(1),
-			expectPanic: false,
-		},
-		"even 4-asset medium pool, small input": {
-			xReserve: osmomath.NewBigDec(100000),
-			yReserve: osmomath.NewBigDec(100000),
-			// represents a 4-asset pool with 100,000 in each reserve
-			uReserve:    osmomath.NewBigDec(10000000000),
-			wSumSquares: osmomath.NewBigDec(20000000000),
-			yIn:         osmomath.NewBigDec(1),
-			expectPanic: false,
-		},
-		/* TODO: increase BigDec precision (36 -> 72) to be able to accommodate this
-		"even 4-asset large pool, small input": {
-			xReserve: osmomath.NewBigDec(100000000),
-			yReserve: osmomath.NewBigDec(100000000),
-			// represents a 4-asset pool with 100M in each reserve
-			uReserve: osmomath.NewBigDec(10000000000000000),
-			wSumSquares: osmomath.NewBigDec(20000000000000000),
-			yIn: osmomath.NewBigDec(100),
-			expectPanic: false,
-		},
-		*/
-
-		// uneven pools
-		"uneven 3-asset pool, even swap assets as pool minority": {
-			xReserve: osmomath.NewBigDec(100),
-			yReserve: osmomath.NewBigDec(100),
-			// the asset not being swapped has 100,000 token reserves (swap assets in pool minority)
-			uReserve:    osmomath.NewBigDec(100000),
-			wSumSquares: osmomath.NewBigDec(10000000000),
-			yIn:         osmomath.NewBigDec(10),
-			expectPanic: false,
-		},
-		"uneven 3-asset pool, uneven swap assets as pool minority, y > x": {
-			xReserve: osmomath.NewBigDec(100),
-			yReserve: osmomath.NewBigDec(200),
-			// the asset not being swapped has 100,000 token reserves (swap assets in pool minority)
-			uReserve:    osmomath.NewBigDec(100000),
-			wSumSquares: osmomath.NewBigDec(10000000000),
-			yIn:         osmomath.NewBigDec(10),
-			expectPanic: false,
-		},
-		"uneven 3-asset pool, uneven swap assets as pool minority, x > y": {
-			xReserve: osmomath.NewBigDec(200),
-			yReserve: osmomath.NewBigDec(100),
-			// the asset not being swapped has 100,000 token reserves (swap assets in pool minority)
-			uReserve:    osmomath.NewBigDec(100000),
-			wSumSquares: osmomath.NewBigDec(10000000000),
-			yIn:         osmomath.NewBigDec(10),
-			expectPanic: false,
-		},
-		"uneven 3-asset pool, no round numbers": {
-			xReserve: osmomath.NewBigDec(1178349),
-			yReserve: osmomath.NewBigDec(8329743),
-			// the asset not being swapped has 329,847 token reserves (swap assets in pool minority)
-			uReserve:    osmomath.NewBigDec(329847),
-			wSumSquares: osmomath.NewBigDec(329847 * 329847),
-			yIn:         osmomath.NewBigDec(10),
-			expectPanic: false,
-		},
-		"uneven 4-asset pool, small input and swap assets in pool minority": {
-			xReserve: osmomath.NewBigDec(100),
-			yReserve: osmomath.NewBigDec(100),
-			// the assets not being swapped have 100,000 token reserves each (swap assets in pool minority)
-			uReserve:    osmomath.NewBigDec(10000000000),
-			wSumSquares: osmomath.NewBigDec(20000000000),
-			yIn:         osmomath.NewBigDec(10),
-			expectPanic: false,
-		},
-		"uneven 4-asset pool, even swap assets in pool majority": {
-			xReserve: osmomath.NewBigDec(100000),
-			yReserve: osmomath.NewBigDec(100000),
-			// the assets not being swapped have 100 token reserves each (swap assets in pool majority)
-			uReserve:    osmomath.NewBigDec(10000),
-			wSumSquares: osmomath.NewBigDec(20000),
-			yIn:         osmomath.NewBigDec(10),
-			expectPanic: false,
-		},
-		"uneven 4-asset pool, uneven swap assets in pool majority, y > x": {
-			xReserve: osmomath.NewBigDec(100000),
-			yReserve: osmomath.NewBigDec(200000),
-			// the assets not being swapped have 100 token reserves each (swap assets in pool majority)
-			uReserve:    osmomath.NewBigDec(10000),
-			wSumSquares: osmomath.NewBigDec(20000),
-			yIn:         osmomath.NewBigDec(10),
-			expectPanic: false,
-		},
-		"uneven 4-asset pool, uneven swap assets in pool majority, y < x": {
-			xReserve: osmomath.NewBigDec(200000),
-			yReserve: osmomath.NewBigDec(100000),
-			// the assets not being swapped have 100 token reserves each (swap assets in pool majority)
-			uReserve:    osmomath.NewBigDec(10000),
-			wSumSquares: osmomath.NewBigDec(20000),
-			yIn:         osmomath.NewBigDec(10),
-			expectPanic: false,
-		},
-		"uneven 4-asset pool, no round numbers": {
-			xReserve: osmomath.NewBigDec(1178349),
-			yReserve: osmomath.NewBigDec(8329743),
-			// the assets not being swapped have 329,847 tokens and 4,372,897 respectively
-			uReserve:    osmomath.NewBigDec(329847 * 4372897),
-			wSumSquares: osmomath.NewBigDec((329847 * 329847) + (4372897 * 4372897)),
-			yIn:         osmomath.NewBigDec(10),
-			expectPanic: false,
-		},
-
-		// panic catching
-		"negative xReserve": {
-			xReserve: osmomath.NewBigDec(-100),
-			yReserve: osmomath.NewBigDec(100),
-			// represents a 4-asset pool with 100 in each reserve
-			uReserve:    osmomath.NewBigDec(200),
-			wSumSquares: osmomath.NewBigDec(20000),
-			yIn:         osmomath.NewBigDec(1),
-			expectPanic: true,
-		},
-		"negative yReserve": {
-			xReserve: osmomath.NewBigDec(100),
-			yReserve: osmomath.NewBigDec(-100),
-			// represents a 4-asset pool with 100 in each reserve
-			uReserve:    osmomath.NewBigDec(200),
-			wSumSquares: osmomath.NewBigDec(20000),
-			yIn:         osmomath.NewBigDec(1),
-			expectPanic: true,
-		},
-		"negative uReserve": {
-			xReserve: osmomath.NewBigDec(100),
-			yReserve: osmomath.NewBigDec(100),
-			// represents a 4-asset pool with 100 in each reserve
-			uReserve:    osmomath.NewBigDec(-200),
-			wSumSquares: osmomath.NewBigDec(20000),
-			yIn:         osmomath.NewBigDec(1),
-			expectPanic: true,
-		},
-		"negative sumSquares": {
-			xReserve: osmomath.NewBigDec(100),
-			yReserve: osmomath.NewBigDec(100),
-			// represents a 4-asset pool with 100 in each reserve
-			uReserve:    osmomath.NewBigDec(200),
-			wSumSquares: osmomath.NewBigDec(-20000),
-			yIn:         osmomath.NewBigDec(1),
-			expectPanic: true,
-		},
-		"negative yIn": {
-			xReserve: osmomath.NewBigDec(100),
-			yReserve: osmomath.NewBigDec(100),
-			// represents a 4-asset pool with 100 in each reserve
-			uReserve:    osmomath.NewBigDec(200),
-			wSumSquares: osmomath.NewBigDec(-20000),
-			yIn:         osmomath.NewBigDec(1),
-			expectPanic: true,
-		},
-		"input greater than pool reserves (even 4-asset pool)": {
-			xReserve:    osmomath.NewBigDec(100),
-			yReserve:    osmomath.NewBigDec(100),
-			uReserve:    osmomath.NewBigDec(200),
-			wSumSquares: osmomath.NewBigDec(20000),
-			yIn:         osmomath.NewBigDec(1000),
-			expectPanic: true,
-		},
-
-		// overflows
-		"xReserve overflows in 4-asset pool": {
-			xReserve:    overflowDec,
-			yReserve:    osmomath.NewBigDec(100),
-			uReserve:    osmomath.NewBigDec(200),
-			wSumSquares: osmomath.NewBigDec(20000),
-			yIn:         osmomath.NewBigDec(1),
-			expectPanic: true,
-		},
-		"yReserve overflows in 4-asset pool": {
-			xReserve:    osmomath.NewBigDec(100),
-			yReserve:    overflowDec,
-			uReserve:    osmomath.NewBigDec(200),
-			wSumSquares: osmomath.NewBigDec(20000),
-			yIn:         osmomath.NewBigDec(1),
-			expectPanic: true,
-		},
-		"uReserve overflows in 4-asset pool": {
-			xReserve:    osmomath.NewBigDec(100),
-			yReserve:    osmomath.NewBigDec(100),
-			uReserve:    overflowDec,
-			wSumSquares: osmomath.NewBigDec(20000),
-			yIn:         osmomath.NewBigDec(1),
-			expectPanic: true,
-		},
-		"wSumSquares overflows in 4-asset pool": {
-			xReserve:    osmomath.NewBigDec(100),
-			yReserve:    osmomath.NewBigDec(100),
-			uReserve:    osmomath.NewBigDec(200),
-			wSumSquares: overflowDec,
-			yIn:         osmomath.NewBigDec(1),
-			expectPanic: true,
-		},
-		"yIn overflows in 4-asset pool": {
-			xReserve:    osmomath.NewBigDec(100),
-			yReserve:    osmomath.NewBigDec(100),
-			uReserve:    osmomath.NewBigDec(200),
-			wSumSquares: osmomath.NewBigDec(20000),
-			yIn:         overflowDec,
-			expectPanic: true,
-		},
-	}
-)
 
 type StableSwapTestSuite struct {
 	test_helpers.CfmmCommonTestSuite
@@ -847,42 +448,6 @@
 func TestCFMMInvariantMultiAssets(t *testing.T) {
 	kErrTolerance := osmomath.OneDec()
 
-<<<<<<< HEAD
-	// TODO: switch solveCfmmMulti to binary search and replace this with test case suite
-	tests := map[string]multiAssetCFMMTestCase{}
-=======
-	tests := multiAssetCFMMTestCases
->>>>>>> 26d0ad43
-
-	for name, test := range tests {
-		t.Run(name, func(t *testing.T) {
-			// system under test
-			sut := func() {
-<<<<<<< HEAD
-				// using multi-asset cfmm
-				k2 := cfmmConstantMulti(test.xReserve, test.yReserve, test.uReserve, test.wSumSquares)
-				xOut2 := solveCfmmMulti(test.xReserve, test.yReserve, test.wSumSquares, test.yIn)
-				k3 := cfmmConstantMulti(test.xReserve.Sub(xOut2), test.yReserve.Add(test.yIn), test.uReserve, test.wSumSquares)
-=======
-				uReserve := calcUReserve(test.remReserves)
-				wSumSquares := calcWSumSquares(test.remReserves)
-
-				// using multi-asset cfmm
-				k2 := cfmmConstantMulti(test.xReserve, test.yReserve, uReserve, wSumSquares)
-				xOut2 := solveCfmm(test.xReserve, test.yReserve, test.remReserves, test.yIn)
-				k3 := cfmmConstantMulti(test.xReserve.Sub(xOut2), test.yReserve.Add(test.yIn), uReserve, wSumSquares)
->>>>>>> 26d0ad43
-				osmomath.DecApproxEq(t, k2, k3, kErrTolerance)
-			}
-
-			osmoassert.ConditionalPanic(t, test.expectPanic, sut)
-		})
-	}
-}
-
-func TestCFMMInvariantMultiAssetsBinarySearch(t *testing.T) {
-	kErrTolerance := osmomath.OneDec()
-
 	tests := multiAssetCFMMTestCases
 
 	for name, test := range tests {
@@ -893,15 +458,33 @@
 				wSumSquares := calcWSumSquares(test.remReserves)
 
 				// using multi-asset cfmm
-<<<<<<< HEAD
-				k2 := cfmmConstantMulti(test.xReserve, test.yReserve, test.uReserve, test.wSumSquares)
-				xOut2 := solveCFMMBinarySearchMulti(cfmmConstantMulti)(test.xReserve, test.yReserve, test.uReserve, test.wSumSquares, test.yIn)
-				k3 := cfmmConstantMulti(test.xReserve.Sub(xOut2), test.yReserve.Add(test.yIn), test.uReserve, test.wSumSquares)
-=======
+				k2 := cfmmConstantMulti(test.xReserve, test.yReserve, uReserve, wSumSquares)
+				xOut2 := solveCfmm(test.xReserve, test.yReserve, test.remReserves, test.yIn)
+				k3 := cfmmConstantMulti(test.xReserve.Sub(xOut2), test.yReserve.Add(test.yIn), uReserve, wSumSquares)
+				osmomath.DecApproxEq(t, k2, k3, kErrTolerance)
+			}
+
+			osmoassert.ConditionalPanic(t, test.expectPanic, sut)
+		})
+	}
+}
+
+func TestCFMMInvariantMultiAssetsBinarySearch(t *testing.T) {
+	kErrTolerance := osmomath.OneDec()
+
+	tests := multiAssetCFMMTestCases
+
+	for name, test := range tests {
+		t.Run(name, func(t *testing.T) {
+			// system under test
+			sut := func() {
+				uReserve := calcUReserve(test.remReserves)
+				wSumSquares := calcWSumSquares(test.remReserves)
+
+				// using multi-asset cfmm
 				k2 := cfmmConstantMulti(test.xReserve, test.yReserve, uReserve, wSumSquares)
 				xOut2 := solveCFMMBinarySearchMulti(cfmmConstantMulti)(test.xReserve, test.yReserve, uReserve, wSumSquares, test.yIn)
 				k3 := cfmmConstantMulti(test.xReserve.Sub(xOut2), test.yReserve.Add(test.yIn), uReserve, wSumSquares)
->>>>>>> 26d0ad43
 				osmomath.DecApproxEq(t, k2, k3, kErrTolerance)
 			}
 
@@ -909,6 +492,27 @@
 		})
 	}
 }
+
+// func TestCFMMInvariantMultiAssetsBinarySearch(t *testing.T) {
+// 	kErrTolerance := osmomath.OneDec()
+
+// 	tests := multiAssetCFMMTestCases
+
+// 	for name, test := range tests {
+// 		t.Run(name, func(t *testing.T) {
+// 			// system under test
+// 			sut := func() {
+// 				// using multi-asset cfmm
+// 				k2 := cfmmConstantMulti(test.xReserve, test.yReserve, test.uReserve, test.wSumSquares)
+// 				xOut2 := solveCFMMBinarySearchMulti(cfmmConstantMulti)(test.xReserve, test.yReserve, test.uReserve, test.wSumSquares, test.yIn)
+// 				k3 := cfmmConstantMulti(test.xReserve.Sub(xOut2), test.yReserve.Add(test.yIn), test.uReserve, test.wSumSquares)
+// 				osmomath.DecApproxEq(t, k2, k3, kErrTolerance)
+// 			}
+
+// 			osmoassert.ConditionalPanic(t, test.expectPanic, sut)
+// 		})
+// 	}
+// }
 
 func (suite *StableSwapTestSuite) Test_StableSwap_CalculateAmountOutAndIn_InverseRelationship(t *testing.T) {
 	type testcase struct {
