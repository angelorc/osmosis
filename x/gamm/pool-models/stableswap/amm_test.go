package stableswap

import (
	"fmt"
	"math/big"
	"testing"

	sdk "github.com/cosmos/cosmos-sdk/types"
	"github.com/stretchr/testify/require"

	"github.com/osmosis-labs/osmosis/v12/app/apptesting/osmoassert"
	"github.com/osmosis-labs/osmosis/v12/osmomath"
	"github.com/osmosis-labs/osmosis/v12/x/gamm/pool-models/internal/test_helpers"
)

<<<<<<< HEAD
// multiAssetCFMMTestCase defines a testcase for TestCFMMInvariantTwoAssets
// and TestCFMMInvariantTwoAssetsDirect
type multiAssetCFMMTestCase struct {
	xReserve    osmomath.BigDec
	yReserve    osmomath.BigDec
	uReserve    osmomath.BigDec
	wSumSquares osmomath.BigDec
=======
// twoAssetCFMMTestCase defines a testcase for TestCFMMInvariantTwoAssets
// and TestCFMMInvariantTwoAssetsDirect
type twoAssetCFMMTestCase struct {
	xReserve    osmomath.BigDec
	yReserve    osmomath.BigDec
>>>>>>> 9b9c9f5b
	yIn         osmomath.BigDec
	expectPanic bool
}

<<<<<<< HEAD
var multiAssetCFMMTestCases = map[string]multiAssetCFMMTestCase{
	// sanity checks
	"even 3-asset small pool, small input": {
		xReserve: osmomath.NewBigDec(100),
		yReserve: osmomath.NewBigDec(100),
		// represents a 3-asset pool with 100 in each reserve
		uReserve:    osmomath.NewBigDec(100),
		wSumSquares: osmomath.NewBigDec(10000),
		yIn:         osmomath.NewBigDec(1),
		expectPanic: false,
	},
	"even 3-asset medium pool, small input": {
		xReserve: osmomath.NewBigDec(100000),
		yReserve: osmomath.NewBigDec(100000),
		// represents a 3-asset pool with 100,000 in each reserve
		uReserve:    osmomath.NewBigDec(100000),
		wSumSquares: osmomath.NewBigDec(10000000000),
		yIn:         osmomath.NewBigDec(100),
		expectPanic: false,
	},
	"even 4-asset small pool, small input": {
		xReserve: osmomath.NewBigDec(100),
		yReserve: osmomath.NewBigDec(100),
		// represents a 4-asset pool with 100 in each reserve
		uReserve:    osmomath.NewBigDec(10000),
		wSumSquares: osmomath.NewBigDec(20000),
		yIn:         osmomath.NewBigDec(1),
		expectPanic: false,
	},
	"even 4-asset medium pool, small input": {
		xReserve: osmomath.NewBigDec(100000),
		yReserve: osmomath.NewBigDec(100000),
		// represents a 4-asset pool with 100,000 in each reserve
		uReserve:    osmomath.NewBigDec(10000000000),
		wSumSquares: osmomath.NewBigDec(20000000000),
		yIn:         osmomath.NewBigDec(1),
		expectPanic: false,
	},
	/* TODO: increase BigDec precision (36 -> 72) to be able to accommodate this
	"even 4-asset large pool, small input": {
		xReserve: osmomath.NewBigDec(100000000),
		yReserve: osmomath.NewBigDec(100000000),
		// represents a 4-asset pool with 100M in each reserve
		uReserve: osmomath.NewBigDec(10000000000000000),
		wSumSquares: osmomath.NewBigDec(20000000000000000),
		yIn: osmomath.NewBigDec(100),
		expectPanic: false,
	},
	*/

	// uneven pools
	"uneven 3-asset pool, even swap assets as pool minority": {
		xReserve: osmomath.NewBigDec(100),
		yReserve: osmomath.NewBigDec(100),
		// the asset not being swapped has 100,000 token reserves (swap assets in pool minority)
		uReserve:    osmomath.NewBigDec(100000),
		wSumSquares: osmomath.NewBigDec(10000000000),
		yIn:         osmomath.NewBigDec(10),
		expectPanic: false,
	},
	"uneven 3-asset pool, uneven swap assets as pool minority, y > x": {
		xReserve: osmomath.NewBigDec(100),
		yReserve: osmomath.NewBigDec(200),
		// the asset not being swapped has 100,000 token reserves (swap assets in pool minority)
		uReserve:    osmomath.NewBigDec(100000),
		wSumSquares: osmomath.NewBigDec(10000000000),
		yIn:         osmomath.NewBigDec(10),
		expectPanic: false,
	},
	"uneven 3-asset pool, uneven swap assets as pool minority, x > y": {
		xReserve: osmomath.NewBigDec(200),
		yReserve: osmomath.NewBigDec(100),
		// the asset not being swapped has 100,000 token reserves (swap assets in pool minority)
		uReserve:    osmomath.NewBigDec(100000),
		wSumSquares: osmomath.NewBigDec(10000000000),
		yIn:         osmomath.NewBigDec(10),
		expectPanic: false,
	},
	"uneven 3-asset pool, no round numbers": {
		xReserve: osmomath.NewBigDec(1178349),
		yReserve: osmomath.NewBigDec(8329743),
		// the asset not being swapped has 329,847 token reserves (swap assets in pool minority)
		uReserve:    osmomath.NewBigDec(329847),
		wSumSquares: osmomath.NewBigDec(329847 * 329847),
		yIn:         osmomath.NewBigDec(10),
		expectPanic: false,
	},
	"uneven 4-asset pool, small input and swap assets in pool minority": {
		xReserve: osmomath.NewBigDec(100),
		yReserve: osmomath.NewBigDec(100),
		// the assets not being swapped have 100,000 token reserves each (swap assets in pool minority)
		uReserve:    osmomath.NewBigDec(10000000000),
		wSumSquares: osmomath.NewBigDec(20000000000),
		yIn:         osmomath.NewBigDec(10),
		expectPanic: false,
	},
	"uneven 4-asset pool, even swap assets in pool majority": {
		xReserve: osmomath.NewBigDec(100000),
		yReserve: osmomath.NewBigDec(100000),
		// the assets not being swapped have 100 token reserves each (swap assets in pool majority)
		uReserve:    osmomath.NewBigDec(10000),
		wSumSquares: osmomath.NewBigDec(20000),
		yIn:         osmomath.NewBigDec(10),
		expectPanic: false,
	},
	"uneven 4-asset pool, uneven swap assets in pool majority, y > x": {
		xReserve: osmomath.NewBigDec(100000),
		yReserve: osmomath.NewBigDec(200000),
		// the assets not being swapped have 100 token reserves each (swap assets in pool majority)
		uReserve:    osmomath.NewBigDec(10000),
		wSumSquares: osmomath.NewBigDec(20000),
		yIn:         osmomath.NewBigDec(10),
		expectPanic: false,
	},
	"uneven 4-asset pool, uneven swap assets in pool majority, y < x": {
		xReserve: osmomath.NewBigDec(200000),
		yReserve: osmomath.NewBigDec(100000),
		// the assets not being swapped have 100 token reserves each (swap assets in pool majority)
		uReserve:    osmomath.NewBigDec(10000),
		wSumSquares: osmomath.NewBigDec(20000),
		yIn:         osmomath.NewBigDec(10),
		expectPanic: false,
	},
	"uneven 4-asset pool, no round numbers": {
		xReserve: osmomath.NewBigDec(1178349),
		yReserve: osmomath.NewBigDec(8329743),
		// the assets not being swapped have 329,847 tokens and 4,372,897 respectively
		uReserve:    osmomath.NewBigDec(329847 * 4372897),
		wSumSquares: osmomath.NewBigDec((329847 * 329847) + (4372897 * 4372897)),
		yIn:         osmomath.NewBigDec(10),
		expectPanic: false,
	},

	// panic catching
	"negative xReserve": {
		xReserve: osmomath.NewBigDec(-100),
		yReserve: osmomath.NewBigDec(100),
		// represents a 4-asset pool with 100 in each reserve
		uReserve:    osmomath.NewBigDec(200),
		wSumSquares: osmomath.NewBigDec(20000),
		yIn:         osmomath.NewBigDec(1),
		expectPanic: true,
	},
	"negative yReserve": {
		xReserve: osmomath.NewBigDec(100),
		yReserve: osmomath.NewBigDec(-100),
		// represents a 4-asset pool with 100 in each reserve
		uReserve:    osmomath.NewBigDec(200),
		wSumSquares: osmomath.NewBigDec(20000),
		yIn:         osmomath.NewBigDec(1),
		expectPanic: true,
	},
	"negative uReserve": {
		xReserve: osmomath.NewBigDec(100),
		yReserve: osmomath.NewBigDec(100),
		// represents a 4-asset pool with 100 in each reserve
		uReserve:    osmomath.NewBigDec(-200),
		wSumSquares: osmomath.NewBigDec(20000),
		yIn:         osmomath.NewBigDec(1),
		expectPanic: true,
	},
	"negative sumSquares": {
		xReserve: osmomath.NewBigDec(100),
		yReserve: osmomath.NewBigDec(100),
		// represents a 4-asset pool with 100 in each reserve
		uReserve:    osmomath.NewBigDec(200),
		wSumSquares: osmomath.NewBigDec(-20000),
		yIn:         osmomath.NewBigDec(1),
		expectPanic: true,
	},
	"negative yIn": {
		xReserve: osmomath.NewBigDec(100),
		yReserve: osmomath.NewBigDec(100),
		// represents a 4-asset pool with 100 in each reserve
		uReserve:    osmomath.NewBigDec(200),
		wSumSquares: osmomath.NewBigDec(-20000),
		yIn:         osmomath.NewBigDec(1),
		expectPanic: true,
	},
	"input greater than pool reserves (even 4-asset pool)": {
		xReserve:    osmomath.NewBigDec(100),
		yReserve:    osmomath.NewBigDec(100),
		uReserve:    osmomath.NewBigDec(200),
		wSumSquares: osmomath.NewBigDec(20000),
		yIn:         osmomath.NewBigDec(1000),
=======
var twoAssetCFMMTestCases = map[string]twoAssetCFMMTestCase{
	// sanity checks
	"small pool small input": {
		xReserve:    osmomath.NewBigDec(100),
		yReserve:    osmomath.NewBigDec(100),
		yIn:         osmomath.NewBigDec(1),
		expectPanic: false,
	},
	"small pool large input": {
		xReserve:    osmomath.NewBigDec(100),
		yReserve:    osmomath.NewBigDec(100),
		yIn:         osmomath.NewBigDec(99),
		expectPanic: false,
	},
	"medium pool medium join": {
		xReserve:    osmomath.NewBigDec(100000),
		yReserve:    osmomath.NewBigDec(100000),
		yIn:         osmomath.NewBigDec(10000),
		expectPanic: false,
	},
	"large pool medium join": {
		xReserve:    osmomath.NewBigDec(10000000),
		yReserve:    osmomath.NewBigDec(10000000),
		yIn:         osmomath.NewBigDec(10000),
		expectPanic: false,
	},
	"large pool large join": {
		xReserve:    osmomath.NewBigDec(10000000),
		yReserve:    osmomath.NewBigDec(10000000),
		yIn:         osmomath.NewBigDec(1000000),
		expectPanic: false,
	},
	"very large pool medium join": {
		xReserve:    osmomath.NewBigDec(1000000000),
		yReserve:    osmomath.NewBigDec(1000000000),
		yIn:         osmomath.NewBigDec(100000),
		expectPanic: false,
	},
	"billion token pool hundred million token join": {
		xReserve:    osmomath.NewBigDec(1000000000),
		yReserve:    osmomath.NewBigDec(1000000000),
		yIn:         osmomath.NewBigDec(100000000),
		expectPanic: false,
	},

	// uneven reserves
	"xReserve double yReserve (small)": {
		xReserve:    osmomath.NewBigDec(100),
		yReserve:    osmomath.NewBigDec(50),
		yIn:         osmomath.NewBigDec(1),
		expectPanic: false,
	},
	"yReserve double xReserve (small)": {
		xReserve:    osmomath.NewBigDec(50),
		yReserve:    osmomath.NewBigDec(100),
		yIn:         osmomath.NewBigDec(1),
		expectPanic: false,
	},
	"xReserve double yReserve (large)": {
		xReserve:    osmomath.NewBigDec(13789470),
		yReserve:    osmomath.NewBigDec(59087324),
		yIn:         osmomath.NewBigDec(1047829),
		expectPanic: false,
	},
	"yReserve double xReserve (large)": {
		xReserve:    osmomath.NewBigDec(50000000),
		yReserve:    osmomath.NewBigDec(100000000),
		yIn:         osmomath.NewBigDec(1000000),
		expectPanic: false,
	},
	"uneven medium pool medium join": {
		xReserve:    osmomath.NewBigDec(123456),
		yReserve:    osmomath.NewBigDec(434245),
		yIn:         osmomath.NewBigDec(23314),
		expectPanic: false,
	},
	"uneven large pool medium join": {
		xReserve:    osmomath.NewBigDec(11023432),
		yReserve:    osmomath.NewBigDec(17432897),
		yIn:         osmomath.NewBigDec(89734),
		expectPanic: false,
	},
	"uneven large pool large join": {
		xReserve:    osmomath.NewBigDec(38987364),
		yReserve:    osmomath.NewBigDec(52893462),
		yIn:         osmomath.NewBigDec(9819874),
		expectPanic: false,
	},
	"uneven very large pool medium join": {
		xReserve:    osmomath.NewBigDec(1473891748),
		yReserve:    osmomath.NewBigDec(7438971234),
		yIn:         osmomath.NewBigDec(100000),
		expectPanic: false,
	},
	"uneven billion token pool billion token join": {
		xReserve:    osmomath.NewBigDec(2678238934),
		yReserve:    osmomath.NewBigDec(1573917894),
		yIn:         osmomath.NewBigDec(5378748),
		expectPanic: false,
	},

	// panic catching
	"yIn greater than pool reserves": {
		xReserve:    osmomath.NewBigDec(100),
		yReserve:    osmomath.NewBigDec(100),
		yIn:         osmomath.NewBigDec(1000),
		expectPanic: true,
	},
	"xReserve negative": {
		xReserve:    osmomath.NewBigDec(-100),
		yReserve:    osmomath.NewBigDec(100),
		yIn:         osmomath.NewBigDec(1),
		expectPanic: true,
	},
	"yReserve negative": {
		xReserve:    osmomath.NewBigDec(100),
		yReserve:    osmomath.NewBigDec(-100),
		yIn:         osmomath.NewBigDec(1),
		expectPanic: true,
	},
	"yIn negative": {
		xReserve:    osmomath.NewBigDec(100),
		yReserve:    osmomath.NewBigDec(100),
		yIn:         osmomath.NewBigDec(-1),
>>>>>>> 9b9c9f5b
		expectPanic: true,
	},

	// overflows
<<<<<<< HEAD
	"xReserve overflows in 4-asset pool": {
		xReserve: osmomath.NewDecFromBigInt(new(big.Int).Sub(new(big.Int).Exp(big.NewInt(2), big.NewInt(1024), nil), big.NewInt(1))),
		yReserve: osmomath.NewBigDec(100),
		// represents a 4-asset pool with 100 in each reserve
		uReserve:    osmomath.NewBigDec(200),
		wSumSquares: osmomath.NewBigDec(20000),
		yIn:         osmomath.NewBigDec(1),
		expectPanic: true,
	},
	"yReserve overflows in 4-asset pool": {
		xReserve: osmomath.NewBigDec(100),
		yReserve: osmomath.NewDecFromBigInt(new(big.Int).Sub(new(big.Int).Exp(big.NewInt(2), big.NewInt(1024), nil), big.NewInt(1))),
		// represents a 4-asset pool with 100 in each reserve
		uReserve:    osmomath.NewBigDec(200),
		wSumSquares: osmomath.NewBigDec(20000),
		yIn:         osmomath.NewBigDec(1),
		expectPanic: true,
	},
	"uReserve overflows in 4-asset pool": {
		xReserve: osmomath.NewBigDec(100),
		yReserve: osmomath.NewBigDec(100),
		// represents a 4-asset pool with 100 in each reserve
		uReserve:    osmomath.NewDecFromBigInt(new(big.Int).Sub(new(big.Int).Exp(big.NewInt(2), big.NewInt(1024), nil), big.NewInt(1))),
		wSumSquares: osmomath.NewBigDec(20000),
		yIn:         osmomath.NewBigDec(1),
		expectPanic: true,
	},
	"wSumSquares overflows in 4-asset pool": {
		xReserve: osmomath.NewBigDec(100),
		yReserve: osmomath.NewBigDec(100),
		// represents a 4-asset pool with 100 in each reserve
		uReserve:    osmomath.NewBigDec(200),
		wSumSquares: osmomath.NewDecFromBigInt(new(big.Int).Sub(new(big.Int).Exp(big.NewInt(2), big.NewInt(1024), nil), big.NewInt(1))),
		yIn:         osmomath.NewBigDec(1),
		expectPanic: true,
	},
	"yIn overflows in 4-asset pool": {
		xReserve: osmomath.NewBigDec(100),
		yReserve: osmomath.NewBigDec(100),
		// represents a 4-asset pool with 100 in each reserve
		uReserve:    osmomath.NewBigDec(200),
		wSumSquares: osmomath.NewBigDec(20000),
		yIn:         osmomath.NewDecFromBigInt(new(big.Int).Sub(new(big.Int).Exp(big.NewInt(2), big.NewInt(1024), nil), big.NewInt(1))),
		expectPanic: true,
	},
=======
	"xReserve near max bitlen": {
		xReserve:    osmomath.NewDecFromBigInt(new(big.Int).Sub(new(big.Int).Exp(big.NewInt(2), big.NewInt(1024), nil), big.NewInt(1))),
		yReserve:    osmomath.NewBigDec(100),
		yIn:         osmomath.NewBigDec(1),
		expectPanic: true,
	},
	"yReserve near max bitlen": {
		xReserve:    osmomath.NewBigDec(100),
		yReserve:    osmomath.NewDecFromBigInt(new(big.Int).Sub(new(big.Int).Exp(big.NewInt(2), big.NewInt(1024), nil), big.NewInt(1))),
		yIn:         osmomath.NewBigDec(1),
		expectPanic: true,
	},
	"both assets near max bitlen": {
		xReserve:    osmomath.NewDecFromBigInt(new(big.Int).Sub(new(big.Int).Exp(big.NewInt(2), big.NewInt(1024), nil), big.NewInt(1))),
		yReserve:    osmomath.NewDecFromBigInt(new(big.Int).Sub(new(big.Int).Exp(big.NewInt(2), big.NewInt(1024), nil), big.NewInt(1))),
		yIn:         osmomath.NewBigDec(1),
		expectPanic: true,
	},
>>>>>>> 9b9c9f5b
}

type StableSwapTestSuite struct {
	test_helpers.CfmmCommonTestSuite
}

func TestCFMMInvariantTwoAssets(t *testing.T) {
	kErrTolerance := osmomath.OneDec()

<<<<<<< HEAD
	tests := map[string]struct {
		xReserve    osmomath.BigDec
		yReserve    osmomath.BigDec
		yIn         osmomath.BigDec
		expectPanic bool
	}{
		"small pool small input": {
			osmomath.NewBigDec(100),
			osmomath.NewBigDec(100),
			osmomath.NewBigDec(1),
			false,
		},
		"small pool large input": {
			osmomath.NewBigDec(100),
			osmomath.NewBigDec(100),
			osmomath.NewBigDec(1000),
			true,
		},
		"large pool large input": {
			osmomath.NewBigDec(1000000000),
			osmomath.NewBigDec(1000000000),
			osmomath.NewBigDec(1000),
			false,
		},

		// panic catching
		"xReserve negative": {
			osmomath.NewBigDec(-100),
			osmomath.NewBigDec(100),
			osmomath.NewBigDec(1),
			true,
		},
		"yReserve negative": {
			osmomath.NewBigDec(100),
			osmomath.NewBigDec(-100),
			osmomath.NewBigDec(1),
			true,
		},
		"yIn negative": {
			osmomath.NewBigDec(100),
			osmomath.NewBigDec(100),
			osmomath.NewBigDec(-1),
			true,
		},
	}
=======
	// TODO: switch solveCfmm to binary search and replace this with test case suite
	tests := map[string]twoAssetCFMMTestCase{}
>>>>>>> 9b9c9f5b

	for name, test := range tests {
		t.Run(name, func(t *testing.T) {
			// system under test
			sut := func() {
				// using two-asset cfmm
				k0 := cfmmConstant(test.xReserve, test.yReserve)
				xOut := solveCfmm(test.xReserve, test.yReserve, test.yIn)

				k1 := cfmmConstant(test.xReserve.Sub(xOut), test.yReserve.Add(test.yIn))
				osmomath.DecApproxEq(t, k0, k1, kErrTolerance)

				// using multi-asset cfmm (should be equivalent with u = 1, w = 0)
				k2 := cfmmConstantMulti(test.xReserve, test.yReserve, osmomath.OneDec(), osmomath.ZeroDec())
				osmomath.DecApproxEq(t, k2, k0, kErrTolerance)
				xOut2 := solveCfmmMulti(test.xReserve, test.yReserve, osmomath.ZeroDec(), test.yIn)
				k3 := cfmmConstantMulti(test.xReserve.Sub(xOut2), test.yReserve.Add(test.yIn), osmomath.OneDec(), osmomath.ZeroDec())
				osmomath.DecApproxEq(t, k2, k3, kErrTolerance)
			}

			osmoassert.ConditionalPanic(t, test.expectPanic, sut)
		})
	}
}

func TestCFMMInvariantTwoAssetsBinarySearch(t *testing.T) {
	kErrTolerance := osmomath.OneDec()

	tests := twoAssetCFMMTestCases

	for name, test := range tests {
		t.Run(name, func(t *testing.T) {
			// system under test
			sut := func() {
				// using two-asset binary search cfmm solver
				k0 := cfmmConstant(test.xReserve, test.yReserve)
				xOut := solveCFMMBinarySearch(cfmmConstant)(test.xReserve, test.yReserve, test.yIn)

				k1 := cfmmConstant(test.xReserve.Sub(xOut), test.yReserve.Add(test.yIn))
				osmomath.DecApproxEq(t, k0, k1, kErrTolerance)
			}

			osmoassert.ConditionalPanic(t, test.expectPanic, sut)
		})
	}
}

func TestCFMMInvariantMultiAssets(t *testing.T) {
	kErrTolerance := osmomath.OneDec()

	// TODO: switch solveCfmmMulti to binary search and replace this with test case suite
	tests := map[string]multiAssetCFMMTestCase{}

	for name, test := range tests {
		t.Run(name, func(t *testing.T) {
			// system under test
			sut := func() {
				// using multi-asset cfmm
				k2 := cfmmConstantMulti(test.xReserve, test.yReserve, test.uReserve, test.wSumSquares)
				xOut2 := solveCfmmMulti(test.xReserve, test.yReserve, test.wSumSquares, test.yIn)
				k3 := cfmmConstantMulti(test.xReserve.Sub(xOut2), test.yReserve.Add(test.yIn), test.uReserve, test.wSumSquares)
				osmomath.DecApproxEq(t, k2, k3, kErrTolerance)
			}

			osmoassert.ConditionalPanic(t, test.expectPanic, sut)
		})
	}
}

func TestCFMMInvariantMultiAssetsBinarySearch(t *testing.T) {
	kErrTolerance := osmomath.OneDec()

	tests := multiAssetCFMMTestCases

	for name, test := range tests {
		t.Run(name, func(t *testing.T) {
			// system under test
			sut := func() {
				// using multi-asset cfmm
				k2 := cfmmConstantMulti(test.xReserve, test.yReserve, test.uReserve, test.wSumSquares)
				xOut2 := solveCFMMBinarySearchMulti(cfmmConstantMulti)(test.xReserve, test.yReserve, test.uReserve, test.wSumSquares, test.yIn)
				k3 := cfmmConstantMulti(test.xReserve.Sub(xOut2), test.yReserve.Add(test.yIn), test.uReserve, test.wSumSquares)
				osmomath.DecApproxEq(t, k2, k3, kErrTolerance)
			}

			osmoassert.ConditionalPanic(t, test.expectPanic, sut)
		})
	}
}

func (suite *StableSwapTestSuite) Test_StableSwap_CalculateAmountOutAndIn_InverseRelationship(t *testing.T) {
	type testcase struct {
		denomOut         string
		initialPoolOut   int64
		initialWeightOut int64
		initialCalcOut   int64

		denomIn         string
		initialPoolIn   int64
		initialWeightIn int64
	}

	// For every test case in testcases, apply a swap fee in swapFeeCases.
	testcases := []testcase{
		{
			denomOut:         "uosmo",
			initialPoolOut:   1_000_000_000_000,
			initialWeightOut: 100,
			initialCalcOut:   100,

			denomIn:         "ion",
			initialPoolIn:   1_000_000_000_000,
			initialWeightIn: 100,
		},
		{
			denomOut:         "uosmo",
			initialPoolOut:   1_000,
			initialWeightOut: 100,
			initialCalcOut:   100,

			denomIn:         "ion",
			initialPoolIn:   1_000_000,
			initialWeightIn: 100,
		},
		{
			denomOut:         "uosmo",
			initialPoolOut:   1_000,
			initialWeightOut: 100,
			initialCalcOut:   100,

			denomIn:         "ion",
			initialPoolIn:   1_000_000,
			initialWeightIn: 100,
		},
		{
			denomOut:         "uosmo",
			initialPoolOut:   1_000,
			initialWeightOut: 200,
			initialCalcOut:   100,

			denomIn:         "ion",
			initialPoolIn:   1_000_000,
			initialWeightIn: 50,
		},
		{
			denomOut:         "uosmo",
			initialPoolOut:   1_000_000,
			initialWeightOut: 200,
			initialCalcOut:   100000,

			denomIn:         "ion",
			initialPoolIn:   1_000_000_000,
			initialWeightIn: 50,
		},
	}

	swapFeeCases := []string{"0", "0.001", "0.1", "0.5", "0.99"}

	getTestCaseName := func(tc testcase, swapFeeCase string) string {
		return fmt.Sprintf("tokenOutInitial: %d, tokenInInitial: %d, initialOut: %d, swapFee: %s",
			tc.initialPoolOut,
			tc.initialPoolIn,
			tc.initialCalcOut,
			swapFeeCase,
		)
	}

	for _, tc := range testcases {
		for _, swapFee := range swapFeeCases {
			t.Run(getTestCaseName(tc, swapFee), func(t *testing.T) {
				ctx := suite.CreateTestContext()

				poolLiquidityIn := sdk.NewInt64Coin(tc.denomOut, tc.initialPoolOut)
				poolLiquidityOut := sdk.NewInt64Coin(tc.denomIn, tc.initialPoolIn)
				poolLiquidity := sdk.NewCoins(poolLiquidityIn, poolLiquidityOut)

				swapFeeDec, err := sdk.NewDecFromStr(swapFee)
				require.NoError(t, err)

				exitFeeDec, err := sdk.NewDecFromStr("0")
				require.NoError(t, err)

				pool := createTestPool(t, poolLiquidity, swapFeeDec, exitFeeDec)
				require.NotNil(t, pool)

				suite.TestCalculateAmountOutAndIn_InverseRelationship(ctx, pool, poolLiquidityIn.Denom, poolLiquidityOut.Denom, tc.initialCalcOut, swapFeeDec)
			})
		}
	}
}<|MERGE_RESOLUTION|>--- conflicted
+++ resolved
@@ -13,26 +13,172 @@
 	"github.com/osmosis-labs/osmosis/v12/x/gamm/pool-models/internal/test_helpers"
 )
 
-<<<<<<< HEAD
-// multiAssetCFMMTestCase defines a testcase for TestCFMMInvariantTwoAssets
-// and TestCFMMInvariantTwoAssetsDirect
+// twoAssetCFMMTestCase defines a testcase for two-asset pools
+type twoAssetCFMMTestCase struct {
+	xReserve    osmomath.BigDec
+	yReserve    osmomath.BigDec
+  yIn         osmomath.BigDec
+	expectPanic bool
+}
+
+// multiAssetCFMMTestCase defines a testcase for multi-asset pools
 type multiAssetCFMMTestCase struct {
 	xReserve    osmomath.BigDec
 	yReserve    osmomath.BigDec
 	uReserve    osmomath.BigDec
 	wSumSquares osmomath.BigDec
-=======
-// twoAssetCFMMTestCase defines a testcase for TestCFMMInvariantTwoAssets
-// and TestCFMMInvariantTwoAssetsDirect
-type twoAssetCFMMTestCase struct {
-	xReserve    osmomath.BigDec
-	yReserve    osmomath.BigDec
->>>>>>> 9b9c9f5b
-	yIn         osmomath.BigDec
+  yIn         osmomath.BigDec
 	expectPanic bool
 }
-
-<<<<<<< HEAD
+	
+var twoAssetCFMMTestCases = map[string]twoAssetCFMMTestCase{
+	// sanity checks
+	"small pool small input": {
+		xReserve:    osmomath.NewBigDec(100),
+		yReserve:    osmomath.NewBigDec(100),
+		yIn:         osmomath.NewBigDec(1),
+		expectPanic: false,
+	},
+	"small pool large input": {
+		xReserve:    osmomath.NewBigDec(100),
+		yReserve:    osmomath.NewBigDec(100),
+		yIn:         osmomath.NewBigDec(99),
+		expectPanic: false,
+	},
+	"medium pool medium join": {
+		xReserve:    osmomath.NewBigDec(100000),
+		yReserve:    osmomath.NewBigDec(100000),
+		yIn:         osmomath.NewBigDec(10000),
+		expectPanic: false,
+	},
+	"large pool medium join": {
+		xReserve:    osmomath.NewBigDec(10000000),
+		yReserve:    osmomath.NewBigDec(10000000),
+		yIn:         osmomath.NewBigDec(10000),
+		expectPanic: false,
+	},
+	"large pool large join": {
+		xReserve:    osmomath.NewBigDec(10000000),
+		yReserve:    osmomath.NewBigDec(10000000),
+		yIn:         osmomath.NewBigDec(1000000),
+		expectPanic: false,
+	},
+	"very large pool medium join": {
+		xReserve:    osmomath.NewBigDec(1000000000),
+		yReserve:    osmomath.NewBigDec(1000000000),
+		yIn:         osmomath.NewBigDec(100000),
+		expectPanic: false,
+	},
+	"billion token pool hundred million token join": {
+		xReserve:    osmomath.NewBigDec(1000000000),
+		yReserve:    osmomath.NewBigDec(1000000000),
+		yIn:         osmomath.NewBigDec(100000000),
+		expectPanic: false,
+	},
+
+	// uneven reserves
+	"xReserve double yReserve (small)": {
+		xReserve:    osmomath.NewBigDec(100),
+		yReserve:    osmomath.NewBigDec(50),
+		yIn:         osmomath.NewBigDec(1),
+		expectPanic: false,
+	},
+	"yReserve double xReserve (small)": {
+		xReserve:    osmomath.NewBigDec(50),
+		yReserve:    osmomath.NewBigDec(100),
+		yIn:         osmomath.NewBigDec(1),
+		expectPanic: false,
+	},
+	"xReserve double yReserve (large)": {
+		xReserve:    osmomath.NewBigDec(13789470),
+		yReserve:    osmomath.NewBigDec(59087324),
+		yIn:         osmomath.NewBigDec(1047829),
+		expectPanic: false,
+	},
+	"yReserve double xReserve (large)": {
+		xReserve:    osmomath.NewBigDec(50000000),
+		yReserve:    osmomath.NewBigDec(100000000),
+		yIn:         osmomath.NewBigDec(1000000),
+		expectPanic: false,
+	},
+	"uneven medium pool medium join": {
+		xReserve:    osmomath.NewBigDec(123456),
+		yReserve:    osmomath.NewBigDec(434245),
+		yIn:         osmomath.NewBigDec(23314),
+		expectPanic: false,
+	},
+	"uneven large pool medium join": {
+		xReserve:    osmomath.NewBigDec(11023432),
+		yReserve:    osmomath.NewBigDec(17432897),
+		yIn:         osmomath.NewBigDec(89734),
+		expectPanic: false,
+	},
+	"uneven large pool large join": {
+		xReserve:    osmomath.NewBigDec(38987364),
+		yReserve:    osmomath.NewBigDec(52893462),
+		yIn:         osmomath.NewBigDec(9819874),
+		expectPanic: false,
+	},
+	"uneven very large pool medium join": {
+		xReserve:    osmomath.NewBigDec(1473891748),
+		yReserve:    osmomath.NewBigDec(7438971234),
+		yIn:         osmomath.NewBigDec(100000),
+		expectPanic: false,
+	},
+	"uneven billion token pool billion token join": {
+		xReserve:    osmomath.NewBigDec(2678238934),
+		yReserve:    osmomath.NewBigDec(1573917894),
+		yIn:         osmomath.NewBigDec(5378748),
+		expectPanic: false,
+	},
+
+	// panic catching
+	"yIn greater than pool reserves": {
+		xReserve:    osmomath.NewBigDec(100),
+		yReserve:    osmomath.NewBigDec(100),
+		yIn:         osmomath.NewBigDec(1000),
+		expectPanic: true,
+	},
+	"xReserve negative": {
+		xReserve:    osmomath.NewBigDec(-100),
+		yReserve:    osmomath.NewBigDec(100),
+		yIn:         osmomath.NewBigDec(1),
+		expectPanic: true,
+	},
+	"yReserve negative": {
+		xReserve:    osmomath.NewBigDec(100),
+		yReserve:    osmomath.NewBigDec(-100),
+		yIn:         osmomath.NewBigDec(1),
+		expectPanic: true,
+	},
+	"yIn negative": {
+		xReserve:    osmomath.NewBigDec(100),
+		yReserve:    osmomath.NewBigDec(100),
+		yIn:         osmomath.NewBigDec(-1),
+    expectPanic: true,
+  },
+  
+  // overflows
+	"xReserve near max bitlen": {
+		xReserve:    osmomath.NewDecFromBigInt(new(big.Int).Sub(new(big.Int).Exp(big.NewInt(2), big.NewInt(1024), nil), big.NewInt(1))),
+		yReserve:    osmomath.NewBigDec(100),
+		yIn:         osmomath.NewBigDec(1),
+		expectPanic: true,
+	},
+	"yReserve near max bitlen": {
+		xReserve:    osmomath.NewBigDec(100),
+		yReserve:    osmomath.NewDecFromBigInt(new(big.Int).Sub(new(big.Int).Exp(big.NewInt(2), big.NewInt(1024), nil), big.NewInt(1))),
+		yIn:         osmomath.NewBigDec(1),
+		expectPanic: true,
+	},
+	"both assets near max bitlen": {
+		xReserve:    osmomath.NewDecFromBigInt(new(big.Int).Sub(new(big.Int).Exp(big.NewInt(2), big.NewInt(1024), nil), big.NewInt(1))),
+		yReserve:    osmomath.NewDecFromBigInt(new(big.Int).Sub(new(big.Int).Exp(big.NewInt(2), big.NewInt(1024), nil), big.NewInt(1))),
+		yIn:         osmomath.NewBigDec(1),
+		expectPanic: true,
+	},
+}
+
 var multiAssetCFMMTestCases = map[string]multiAssetCFMMTestCase{
 	// sanity checks
 	"even 3-asset small pool, small input": {
@@ -218,137 +364,10 @@
 		uReserve:    osmomath.NewBigDec(200),
 		wSumSquares: osmomath.NewBigDec(20000),
 		yIn:         osmomath.NewBigDec(1000),
-=======
-var twoAssetCFMMTestCases = map[string]twoAssetCFMMTestCase{
-	// sanity checks
-	"small pool small input": {
-		xReserve:    osmomath.NewBigDec(100),
-		yReserve:    osmomath.NewBigDec(100),
-		yIn:         osmomath.NewBigDec(1),
-		expectPanic: false,
-	},
-	"small pool large input": {
-		xReserve:    osmomath.NewBigDec(100),
-		yReserve:    osmomath.NewBigDec(100),
-		yIn:         osmomath.NewBigDec(99),
-		expectPanic: false,
-	},
-	"medium pool medium join": {
-		xReserve:    osmomath.NewBigDec(100000),
-		yReserve:    osmomath.NewBigDec(100000),
-		yIn:         osmomath.NewBigDec(10000),
-		expectPanic: false,
-	},
-	"large pool medium join": {
-		xReserve:    osmomath.NewBigDec(10000000),
-		yReserve:    osmomath.NewBigDec(10000000),
-		yIn:         osmomath.NewBigDec(10000),
-		expectPanic: false,
-	},
-	"large pool large join": {
-		xReserve:    osmomath.NewBigDec(10000000),
-		yReserve:    osmomath.NewBigDec(10000000),
-		yIn:         osmomath.NewBigDec(1000000),
-		expectPanic: false,
-	},
-	"very large pool medium join": {
-		xReserve:    osmomath.NewBigDec(1000000000),
-		yReserve:    osmomath.NewBigDec(1000000000),
-		yIn:         osmomath.NewBigDec(100000),
-		expectPanic: false,
-	},
-	"billion token pool hundred million token join": {
-		xReserve:    osmomath.NewBigDec(1000000000),
-		yReserve:    osmomath.NewBigDec(1000000000),
-		yIn:         osmomath.NewBigDec(100000000),
-		expectPanic: false,
-	},
-
-	// uneven reserves
-	"xReserve double yReserve (small)": {
-		xReserve:    osmomath.NewBigDec(100),
-		yReserve:    osmomath.NewBigDec(50),
-		yIn:         osmomath.NewBigDec(1),
-		expectPanic: false,
-	},
-	"yReserve double xReserve (small)": {
-		xReserve:    osmomath.NewBigDec(50),
-		yReserve:    osmomath.NewBigDec(100),
-		yIn:         osmomath.NewBigDec(1),
-		expectPanic: false,
-	},
-	"xReserve double yReserve (large)": {
-		xReserve:    osmomath.NewBigDec(13789470),
-		yReserve:    osmomath.NewBigDec(59087324),
-		yIn:         osmomath.NewBigDec(1047829),
-		expectPanic: false,
-	},
-	"yReserve double xReserve (large)": {
-		xReserve:    osmomath.NewBigDec(50000000),
-		yReserve:    osmomath.NewBigDec(100000000),
-		yIn:         osmomath.NewBigDec(1000000),
-		expectPanic: false,
-	},
-	"uneven medium pool medium join": {
-		xReserve:    osmomath.NewBigDec(123456),
-		yReserve:    osmomath.NewBigDec(434245),
-		yIn:         osmomath.NewBigDec(23314),
-		expectPanic: false,
-	},
-	"uneven large pool medium join": {
-		xReserve:    osmomath.NewBigDec(11023432),
-		yReserve:    osmomath.NewBigDec(17432897),
-		yIn:         osmomath.NewBigDec(89734),
-		expectPanic: false,
-	},
-	"uneven large pool large join": {
-		xReserve:    osmomath.NewBigDec(38987364),
-		yReserve:    osmomath.NewBigDec(52893462),
-		yIn:         osmomath.NewBigDec(9819874),
-		expectPanic: false,
-	},
-	"uneven very large pool medium join": {
-		xReserve:    osmomath.NewBigDec(1473891748),
-		yReserve:    osmomath.NewBigDec(7438971234),
-		yIn:         osmomath.NewBigDec(100000),
-		expectPanic: false,
-	},
-	"uneven billion token pool billion token join": {
-		xReserve:    osmomath.NewBigDec(2678238934),
-		yReserve:    osmomath.NewBigDec(1573917894),
-		yIn:         osmomath.NewBigDec(5378748),
-		expectPanic: false,
-	},
-
-	// panic catching
-	"yIn greater than pool reserves": {
-		xReserve:    osmomath.NewBigDec(100),
-		yReserve:    osmomath.NewBigDec(100),
-		yIn:         osmomath.NewBigDec(1000),
-		expectPanic: true,
-	},
-	"xReserve negative": {
-		xReserve:    osmomath.NewBigDec(-100),
-		yReserve:    osmomath.NewBigDec(100),
-		yIn:         osmomath.NewBigDec(1),
-		expectPanic: true,
-	},
-	"yReserve negative": {
-		xReserve:    osmomath.NewBigDec(100),
-		yReserve:    osmomath.NewBigDec(-100),
-		yIn:         osmomath.NewBigDec(1),
-		expectPanic: true,
-	},
-	"yIn negative": {
-		xReserve:    osmomath.NewBigDec(100),
-		yReserve:    osmomath.NewBigDec(100),
-		yIn:         osmomath.NewBigDec(-1),
->>>>>>> 9b9c9f5b
 		expectPanic: true,
 	},
 
 	// overflows
-<<<<<<< HEAD
 	"xReserve overflows in 4-asset pool": {
 		xReserve: osmomath.NewDecFromBigInt(new(big.Int).Sub(new(big.Int).Exp(big.NewInt(2), big.NewInt(1024), nil), big.NewInt(1))),
 		yReserve: osmomath.NewBigDec(100),
@@ -394,26 +413,6 @@
 		yIn:         osmomath.NewDecFromBigInt(new(big.Int).Sub(new(big.Int).Exp(big.NewInt(2), big.NewInt(1024), nil), big.NewInt(1))),
 		expectPanic: true,
 	},
-=======
-	"xReserve near max bitlen": {
-		xReserve:    osmomath.NewDecFromBigInt(new(big.Int).Sub(new(big.Int).Exp(big.NewInt(2), big.NewInt(1024), nil), big.NewInt(1))),
-		yReserve:    osmomath.NewBigDec(100),
-		yIn:         osmomath.NewBigDec(1),
-		expectPanic: true,
-	},
-	"yReserve near max bitlen": {
-		xReserve:    osmomath.NewBigDec(100),
-		yReserve:    osmomath.NewDecFromBigInt(new(big.Int).Sub(new(big.Int).Exp(big.NewInt(2), big.NewInt(1024), nil), big.NewInt(1))),
-		yIn:         osmomath.NewBigDec(1),
-		expectPanic: true,
-	},
-	"both assets near max bitlen": {
-		xReserve:    osmomath.NewDecFromBigInt(new(big.Int).Sub(new(big.Int).Exp(big.NewInt(2), big.NewInt(1024), nil), big.NewInt(1))),
-		yReserve:    osmomath.NewDecFromBigInt(new(big.Int).Sub(new(big.Int).Exp(big.NewInt(2), big.NewInt(1024), nil), big.NewInt(1))),
-		yIn:         osmomath.NewBigDec(1),
-		expectPanic: true,
-	},
->>>>>>> 9b9c9f5b
 }
 
 type StableSwapTestSuite struct {
@@ -423,56 +422,8 @@
 func TestCFMMInvariantTwoAssets(t *testing.T) {
 	kErrTolerance := osmomath.OneDec()
 
-<<<<<<< HEAD
-	tests := map[string]struct {
-		xReserve    osmomath.BigDec
-		yReserve    osmomath.BigDec
-		yIn         osmomath.BigDec
-		expectPanic bool
-	}{
-		"small pool small input": {
-			osmomath.NewBigDec(100),
-			osmomath.NewBigDec(100),
-			osmomath.NewBigDec(1),
-			false,
-		},
-		"small pool large input": {
-			osmomath.NewBigDec(100),
-			osmomath.NewBigDec(100),
-			osmomath.NewBigDec(1000),
-			true,
-		},
-		"large pool large input": {
-			osmomath.NewBigDec(1000000000),
-			osmomath.NewBigDec(1000000000),
-			osmomath.NewBigDec(1000),
-			false,
-		},
-
-		// panic catching
-		"xReserve negative": {
-			osmomath.NewBigDec(-100),
-			osmomath.NewBigDec(100),
-			osmomath.NewBigDec(1),
-			true,
-		},
-		"yReserve negative": {
-			osmomath.NewBigDec(100),
-			osmomath.NewBigDec(-100),
-			osmomath.NewBigDec(1),
-			true,
-		},
-		"yIn negative": {
-			osmomath.NewBigDec(100),
-			osmomath.NewBigDec(100),
-			osmomath.NewBigDec(-1),
-			true,
-		},
-	}
-=======
 	// TODO: switch solveCfmm to binary search and replace this with test case suite
 	tests := map[string]twoAssetCFMMTestCase{}
->>>>>>> 9b9c9f5b
 
 	for name, test := range tests {
 		t.Run(name, func(t *testing.T) {
