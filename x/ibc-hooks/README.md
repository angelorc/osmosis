--- conflicted
+++ resolved
@@ -116,11 +116,7 @@
 
 ## Ack callbacks
 
-<<<<<<< HEAD
-A contract that, through a wasm hook, sends an IBC transfer, may need to listen for the ACK from that packet. To allow
-=======
 A contract that sends an IBC transfer, may need to listen for the ACK from that packet. To allow
->>>>>>> 62067092
 contracts to listen on the ack of specific packets, we provide Ack callbacks. 
 
 ### Design
@@ -128,11 +124,8 @@
 The sender of an IBC transfer packet may specify a callback for when the ack of that packet is received in the memo 
 field of the transfer packet. 
 
-<<<<<<< HEAD
-=======
 Crucially, _only_ the IBC packet sender can set the callback.
 
->>>>>>> 62067092
 ### Use case
 
 The crosschain swaps implementation sends an IBC transfer. If the transfer were to fail, we want to allow the sender
@@ -144,11 +137,7 @@
 
 #### Callback information in memo
 
-<<<<<<< HEAD
-The for the callback to be processed, the transfer packet's memo should look like this:
-=======
 For the callback to be processed, the transfer packet's memo should contain the following in its JSON:
->>>>>>> 62067092
 
 `{"ibc_callback": "osmo1contractAddr"}`
 
