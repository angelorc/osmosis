--- conflicted
+++ resolved
@@ -58,15 +58,10 @@
 	return valAddr
 }
 
-<<<<<<< HEAD
-func BeginNewBlock(suite SuiteI, executeNextEpoch bool) {
-	var valAddr []byte
-	validators := suite.GetApp().StakingKeeper.GetAllValidators(suite.GetCtx())
-=======
+
 func (keeperTestHelper *KeeperTestHelper) BeginNewBlock(executeNextEpoch bool) {
 	valAddr := []byte(":^) at this distribution workaround")
 	validators := keeperTestHelper.App.StakingKeeper.GetAllValidators(keeperTestHelper.Ctx)
->>>>>>> b27b5b2c
 	if len(validators) >= 1 {
 		valAddrFancy, err := validators[0].GetConsAddr()
 		keeperTestHelper.Require().NoError(err)
